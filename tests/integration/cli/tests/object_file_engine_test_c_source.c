#ifdef __cplusplus
extern "C" {
#endif

#include "wasmer_wasm.h"
#include "wasm.h"
#include "my_wasm.h"

#include <stdio.h>
#include <stdlib.h>

#define own

#ifdef __cplusplus
}
#endif

void print_wasmer_error()
{
  int error_len = wasmer_last_error_length();
  printf("Error len: `%d`\n", error_len);
  char* error_str = (char*) malloc(error_len);
  wasmer_last_error_message(error_str, error_len);
  printf("Error str: `%s`\n", error_str);
}

int main() {
  printf("Initializing...\n");
  wasm_config_t* config = wasm_config_new();
  wasm_config_set_engine(config, OBJECT_FILE);
  wasm_engine_t* engine = wasm_engine_new_with_config(config);
  wasm_store_t* store = wasm_store_new(engine);

  wasm_module_t* module = wasmer_object_file_engine_new(store, "qjs.wasm");

  if (!module) {
    printf("Failed to create module\n");
    print_wasmer_error();
    return -1;
  }
        
  // We have now finished the memory buffer book keeping and we have a valid Module.

  // In this example we're passing some JavaScript source code as a command line argument
  // to a WASI module that can evaluate JavaScript.
  wasi_config_t* wasi_config = wasi_config_new("constant_value_here");
  const char* js_string = "function greet(name) { return JSON.stringify('Hello, ' + name); }; print(greet('World'));";
  wasi_config_arg(wasi_config, "--eval");
  wasi_config_arg(wasi_config, js_string);
  wasi_env_t* wasi_env = wasi_env_new(wasi_config);

  if (!wasi_env) {
    printf("> Error building WASI env!\n");
    print_wasmer_error();
    return 1;
  }

  wasm_importtype_vec_t import_types;
  wasm_module_imports(module, &import_types);

  wasm_extern_vec_t imports;
  wasm_extern_vec_new_uninitialized(&imports, import_types.size);

  wasm_importtype_vec_delete(&import_types);
        
  bool get_imports_result = wasi_get_imports(store, module, wasi_env, &imports);

  if (!get_imports_result) {
    printf("> Error getting WASI imports!\n");
    print_wasmer_error();
    return 1;
  }

  wasm_instance_t* instance = wasm_instance_new(store, module, &imports, NULL);

  if (!instance) {
    printf("Failed to create instance\n");
    print_wasmer_error();
    return -1;
  }
  wasi_env_set_instance(wasi_env, instance);
        
<<<<<<< HEAD
        // WASI is now set up.
        own wasm_func_t* start_function = wasi_get_start_function(instance);
        if (!start_function) {
                fprintf(stderr, "`_start` function not found\n");
                print_wasmer_error();
                return -1;
        }

        fflush(stdout);
        own wasm_trap_t* trap = wasm_func_call(start_function, NULL, NULL);
        if (trap) {
                fprintf(stderr, "Trap is not NULL: TODO:\n");
                return -1;
        }
=======
  // WASI is now set up.

  void* vmctx = wasm_instance_get_vmctx_ptr(instance);
  wasm_val_t* inout[2] = { NULL, NULL };

  fflush(stdout);
  // We're able to call our compiled function directly through a trampoline.
  wasmer_trampoline_function_call__1(vmctx, wasmer_function__1, &inout);

  wasm_extern_vec_delete(&imports);
  wasm_instance_delete(instance);
  wasm_module_delete(module);
  wasm_store_delete(store);
  wasm_engine_delete(engine);
>>>>>>> a1ccfe22

  return 0;
}<|MERGE_RESOLUTION|>--- conflicted
+++ resolved
@@ -80,37 +80,26 @@
   }
   wasi_env_set_instance(wasi_env, instance);
         
-<<<<<<< HEAD
-        // WASI is now set up.
-        own wasm_func_t* start_function = wasi_get_start_function(instance);
-        if (!start_function) {
-                fprintf(stderr, "`_start` function not found\n");
-                print_wasmer_error();
-                return -1;
-        }
-
-        fflush(stdout);
-        own wasm_trap_t* trap = wasm_func_call(start_function, NULL, NULL);
-        if (trap) {
-                fprintf(stderr, "Trap is not NULL: TODO:\n");
-                return -1;
-        }
-=======
   // WASI is now set up.
-
-  void* vmctx = wasm_instance_get_vmctx_ptr(instance);
-  wasm_val_t* inout[2] = { NULL, NULL };
+  own wasm_func_t* start_function = wasi_get_start_function(instance);
+  if (!start_function) {
+    fprintf(stderr, "`_start` function not found\n");
+    print_wasmer_error();
+    return -1;
+  }
 
   fflush(stdout);
-  // We're able to call our compiled function directly through a trampoline.
-  wasmer_trampoline_function_call__1(vmctx, wasmer_function__1, &inout);
+  own wasm_trap_t* trap = wasm_func_call(start_function, NULL, NULL);
+  if (trap) {
+    fprintf(stderr, "Trap is not NULL: TODO:\n");
+    return -1;
+  }
 
   wasm_extern_vec_delete(&imports);
   wasm_instance_delete(instance);
   wasm_module_delete(module);
   wasm_store_delete(store);
   wasm_engine_delete(engine);
->>>>>>> a1ccfe22
 
   return 0;
 }