--- conflicted
+++ resolved
@@ -122,19 +122,12 @@
 # codegen-units = 1
 # rpath = false
 build-wasmer-headless-minimal:
-<<<<<<< HEAD
-	RUSTFLAGS="-C panic=abort" xargo build -v --target $(HOST_TARGET) --release --manifest-path=lib/cli/Cargo.toml --no-default-features --features headless --bin wasmer-headless
+	RUSTFLAGS="-C panic=abort" xargo build -v --target $(HOST_TARGET) --release --manifest-path=lib/cli/Cargo.toml --no-default-features --features headless-minimal --bin wasmer-headless
 ifeq ($(UNAME_S), Darwin)
 	strip -u target/$(HOST_TARGET)/release/wasmer-headless
 else
 	strip --strip-unneeded target/$(HOST_TARGET)/release/wasmer-headless
 endif
-=======
-	HOST_TARGET=$$(rustup show | grep 'Default host: ' | cut -d':' -f2 | tr -d ' ') ;\
-  echo $$HOST_TARGET ;\
-	RUSTFLAGS="-C panic=abort" xargo build --target $$HOST_TARGET --release --manifest-path=lib/cli/Cargo.toml --no-default-features --features headless-minimal --bin wasmer-headless ;\
-	strip -s required_symbols.txt target/$$HOST_TARGET/release/wasmer-headless
->>>>>>> 3178121b
 
 WAPM_VERSION = master # v0.5.0
 get-wapm:
@@ -339,22 +332,9 @@
 endif
 
 package-minimal-headless-wasmer:
-<<<<<<< HEAD
 	if [ -f "target/$(HOST_TARGET)/release/wasmer-headless" ]; then \
 		cp target/$(HOST_TARGET)/release/wasmer-headless package/bin ;\
 	fi
-=======
-ifdef cross_compiling_to_mac_aarch64
-	if [ -f "target/aarch64-apple-darwin/release/wasmer-headless" ]; then \
-		cp target/aarch64-apple-darwin/release/wasmer-headless package/bin/ ;\
-	fi
-else
-	HOST_TARGET=$$(rustup show | grep 'Default host: ' | cut -d':' -f2 | tr -d ' ') ;\
-	if [ -f "target/$$HOST_TARGET/release/wasmer-headless" ]; then \
-		cp target/$$HOST_TARGET/release/wasmer-headless package/bin/ ;\
-	fi
-endif
->>>>>>> 3178121b
 
 package-wasmer:
 	mkdir -p "package/bin"
