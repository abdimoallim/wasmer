name: test-sys

on:
  #push:
  #  branches:
  #    - main
  #    - "with-ci-.*"
  #    - "v3.0.x"
  #    - "v3.1.x"
  #pull_request:
  workflow_dispatch:
    inputs:
      release:
        description: "Make release"

# Automatically cancel previous workflow runs when a new commit is pushed.
concurrency:
  group: ${{ github.workflow }}-${{ github.ref }}
  cancel-in-progress: true

env:
  RUST_BACKTRACE: 1
  # Sparse will be enabled by dtolnay/rust-toolchain when installing nightly
  # Rust, but it's not stable on 1.69 yet. By explicitly setting the protocol we
  # can override that behaviour
  CARGO_REGISTRIES_CRATES_IO_PROTOCOL: git
  MSRV: "1.81"
  NEXTEST_PROFILE: "ci"
  RUSTUP_WINDOWS_PATH_ADD_BIN: 1
  WASI_SDK_VERSION: "22"

jobs:
  setup:
    name: Set up
    runs-on: ubuntu-22.04
    outputs:
      VERSION: ${{ steps.setup.outputs.VERSION }}
      DOING_RELEASE: ${{ steps.setup.outputs.DOING_RELEASE }}
    steps:
      - name: Set up env vars
        id: setup
        shell: bash
        run: |
          VERSION=${GITHUB_REF/refs\/tags\//}
          echo "VERSION=${VERSION}" >> $GITHUB_OUTPUT
          DOING_RELEASE=$(echo $VERSION | grep -c '^[0-9]\+\.[0-9]\+\.[0-9]\+\(-\([a-zA-Z]\+\)\?[0-9]*\)\?$' || true)
          echo "DOING_RELEASE=${DOING_RELEASE}" >> $GITHUB_OUTPUT
          echo $VERSION
          echo $DOING_RELEASE

  lint:
    name: Code lint
    runs-on: ubuntu-22.04
    steps:
      - uses: actions/checkout@v3
      - name: Install Rust
        uses: dtolnay/rust-toolchain@stable
        with:
          toolchain: ${{ env.MSRV }}
          components: rustfmt, clippy
      - name: Install libtinfo
        shell: bash
        run: |
          sudo apt install -y libtinfo5
      - name: Install LLVM (Linux)
        run: |
          curl --proto '=https' --tlsv1.2 -sSf https://github.com/wasmerio/llvm-custom-builds/releases/download/18.x/llvm-linux-amd64.tar.xz -L -o /opt/llvm.tar.xz
          mkdir -p /opt/llvm-18
          tar xf /opt/llvm.tar.xz --strip-components=1 -C /opt/llvm-18
          echo '/opt/llvm-18/bin' >> $GITHUB_PATH
          echo 'LLVM_SYS_180_PREFIX=/opt/llvm-18' >> $GITHUB_ENV
      - name: Cache
        uses: whywaita/actions-cache-s3@v2
        with:
          path: |
            ~/.cargo/*
            ./target/*
          key: r22-${{ github.repository }}-${{ runner.os }}-${{ hashFiles('Cargo.lock') }}-wasmer-make-lint-linux-x64
          aws-s3-bucket: wasmer-rust-artifacts-cache
          aws-access-key-id: ${{ secrets.CLOUDFLARE_ARTIFACTS_CACHE_ACCESS_TOKEN }}
          aws-secret-access-key: ${{ secrets.CLOUDFLARE_ARTIFACTS_CACHE_ACCESS_KEY }}
          aws-region: auto
          aws-endpoint: https://1541b1e8a3fc6ad155ce67ef38899700.r2.cloudflarestorage.com
          aws-s3-bucket-endpoint: false
          aws-s3-force-path-style: true
      - run: make lint
        env:
          ENABLE_CRANELIFT: "1"
          ENABLE_LLVM: "1"
          ENABLE_SINGLEPASS: "1"
      - name: Assert no files have changed
        run: |
          git status
          ! [[ $(git status -s) ]]

  cargo_deny:
    name: cargo-deny
    runs-on: ubuntu-22.04
    steps:
      - uses: actions/checkout@v3
      - uses: EmbarkStudios/cargo-deny-action@v2
        with:
          log-level: error

  test_nodejs:
    name: Test on NodeJS
    runs-on: ubuntu-22.04
    steps:
      - uses: actions/checkout@v3
      - name: Install Rust
        uses: dtolnay/rust-toolchain@stable
        with:
          toolchain: ${{ env.MSRV }}
      - name: Install NodeJS
        uses: actions/setup-node@v2
        with:
          node-version: 16
      - name: Install wasm-pack
        run: |
          curl https://rustwasm.github.io/wasm-pack/installer/init.sh -sSf | sh
      - name: make test-js
        run: |
          make test-js

  test_wasi_fyi:
    name: Test wasi-fyi
    runs-on: ubuntu-22.04
    steps:
      - uses: actions/checkout@v3
      - name: Install Rust
        uses: dtolnay/rust-toolchain@stable
        with:
          toolchain: nightly
          targets: "wasm32-wasip1"
      - name: Install wasm-pack
        run: |
          curl https://rustwasm.github.io/wasm-pack/installer/init.sh -sSf | sh
      - name: Install LLVM 18
        run: |
          curl --proto '=https' --tlsv1.2 -sSf https://github.com/wasmerio/llvm-custom-builds/releases/download/18.x/llvm-linux-amd64.tar.xz -L -o llvm.tar.xz
          LLVM_DIR=$(pwd)/${{ env.LLVM_DIR }}
          mkdir ${LLVM_DIR}
          tar xf llvm.tar.xz --strip-components=1 -C ${LLVM_DIR}
          echo "ENABLE_LLVM=1" >> $GITHUB_ENV
          echo "${LLVM_DIR}/bin" >> $GITHUB_PATH
          echo "${LLVM_DIR}/usr/bin" >> $GITHUB_PATH
          echo "LLVM_SYS_180_PREFIX=${LLVM_DIR}" >> $GITHUB_ENV
        env:
          LLVM_DIR: .llvm
      - name: make test-wasi-fyi
        run: |
          make test-wasi-fyi

      # The no_std functionality doesn't work at the moment - no point in testing it.
      # - name: make test-js-core
      #   run: |
      #     make test-js-core

  test_wasix:
    name: Test WASIX
    runs-on: ubuntu-22.04
    steps:
      - uses: actions/checkout@v3
      - name: Install Rust
        uses: dtolnay/rust-toolchain@stable
        with:
          toolchain: ${{ env.MSRV }}
      - name: Install Tools
        # note: llvm-19 for building wasix-libc, llvm-18 later for building wasmer
        run: |
          sudo apt-get update
          sudo apt-get install -y git make lld curl
          wget https://apt.llvm.org/llvm.sh
          chmod +x llvm.sh
          sudo ./llvm.sh 19 all
      - name: Build wasix sysroot
        run: |
          cd ~
          git clone --recurse-submodules https://github.com/wasix-org/wasix-libc
          sudo rm -f /usr/bin/clang /usr/bin/clang++ /usr/bin/llvm-ar /usr/bin/llvm-nm /usr/bin/llvm-ranlib
          sudo ln -s /usr/bin/clang-19 /usr/bin/clang
          sudo ln -s /usr/bin/clang++-19 /usr/bin/clang++
          sudo ln -s /usr/bin/llvm-ar-19 /usr/bin/llvm-ar
          sudo ln -s /usr/bin/llvm-nm-19 /usr/bin/llvm-nm
          sudo ln -s /usr/bin/llvm-ranlib-19 /usr/bin/llvm-ranlib
          cd wasix-libc
          ./build32.sh
          rm -rf /opt/wasix-sysroot
          cp -r sysroot32 ~/wasix-sysroot
      - name: Install wasi-sdk Tools
        run: |
          cd ~
          curl -L "https://github.com/WebAssembly/wasi-sdk/releases/download/wasi-sdk-${{ env.WASI_SDK_VERSION }}/wasi-sdk-${{ env.WASI_SDK_VERSION }}.0-linux.tar.gz" -o wasi-sdk.tar.gz
          tar -xzf wasi-sdk.tar.gz
          cp -r wasi-sdk-${{ env.WASI_SDK_VERSION }}.0 ~/wasi-sdk
      - name: Install LLVM 18
        run: |
          curl --proto '=https' --tlsv1.2 -sSf https://github.com/wasmerio/llvm-custom-builds/releases/download/18.x/llvm-linux-amd64.tar.xz -L -o llvm.tar.xz
          LLVM_DIR=$(pwd)/${{ env.LLVM_DIR }}
          mkdir ${LLVM_DIR}
          tar xf llvm.tar.xz --strip-components=1 -C ${LLVM_DIR}
          echo "ENABLE_LLVM=1" >> $GITHUB_ENV
          echo "${LLVM_DIR}/bin" >> $GITHUB_PATH
          echo "${LLVM_DIR}/usr/bin" >> $GITHUB_PATH
          echo "LLVM_SYS_180_PREFIX=${LLVM_DIR}" >> $GITHUB_ENV
        env:
          LLVM_DIR: .llvm
      - name: Install wasm-opt
        run: |
          sudo apt-get install -y binaryen
      - name: make test-wasix
        run: |
          WASI_SDK=~/wasi-sdk WASIX_SYSROOT=~/wasix-sysroot make test-wasix

  test_wasm_build:
    name: Test wasm build
    runs-on: ubuntu-22.04
    steps:
      - uses: actions/checkout@v3
      - name: rustup target add wasm32-wasip1
        run: rustup target add wasm32-wasip1
      - name: make build-wasmer-wasm
        run: make build-wasmer-wasm

  test_build_jsc:
    name: Test JSC build
    runs-on: ubuntu-22.04
    steps:
      - uses: actions/checkout@v3
      - uses: dtolnay/rust-toolchain@stable
        with:
          toolchain: ${{ env.MSRV }}
          target: x86_64-unknown-linux-gnu
      - name: Install NodeJS
        uses: actions/setup-node@v2
        with:
          node-version: 16
      - name: Install libjavascriptcoregtk-4.0-dev
        run: sudo apt update && sudo apt install -y libjavascriptcoregtk-4.0-dev
      - name: make build-wasmer-jsc
        run: make build-wasmer-jsc

  test_interpreter_api:
    name: ${{ matrix.build-what.name }} on ${{ matrix.metadata.build }}
    runs-on: ${{ matrix.metadata.os }}
    strategy:
      fail-fast: false
      matrix:
        build-what:
          [
            {
              key: wamr,
              build-cmd: "make test-wamr-api",
              name: "Test API for wamr feature",
            },
            {
              key: wasmi,
              build-cmd: "make test-wasmi-api",
              name: "Test API for wasmi feature",
            },
            {
              key: v8,
              build-cmd: "make test-v8-api",
              name: "Test API for v8 feature",
            },
          ]
        metadata: [
            { build: linux-x64, os: ubuntu-22.04 },
            { build: macos-arm, os: macos-14 },
            #{
            #  build: windows-x64,
            #  os: windows-2022,
            #}
          ]
    container: ${{ matrix.metadata.container }}
    steps:
      - uses: actions/checkout@v3

      - name: Setup MSVC (Windows)
        uses: ilammy/msvc-dev-cmd@v1
        if: matrix.metadata.build == 'windows-x64'

      - uses: dtolnay/rust-toolchain@stable
        with:
          toolchain: ${{ env.MSRV }}

      - name: Install Nextest
        uses: taiki-e/install-action@nextest

      - name: Install `ninja`, clang`, `binutils` and `mold` on Ubuntu
        if: startsWith(matrix.metadata.build, 'linux-')
        shell: bash
        run: |
          sudo apt-get update -y && sudo apt-get install ninja-build clang mold binutils -y

      - name: Install `ninja` and (brew's) `llvm` on macOS
        if: startsWith(matrix.metadata.build, 'macos-')
        shell: bash
        run: |
          brew install ninja llvm@18
          echo "/opt/homebrew/opt/llvm@18/bin" >> $GITHUB_PATH
          ls -laR /opt/homebrew/opt/llvm@18/bin/

      - name: Install `ninja` on Windows
        if: startsWith(matrix.metadata.build, 'windows-')
        shell: bash
        run: |
          choco install ninja

      - name: Delete unwanted link to stop it from interfering (Windows)
        shell: bash
        run: rm /usr/bin/link.exe
        if: startsWith(matrix.metadata.build, 'windows-')

      - name: Test WAMR API
        if: ${{ matrix.build-what.key == 'wamr' }}
        run: echo $GITHUB_PATH && ${{ matrix.build-what.build-cmd }}

      - name: Test wasmi API
        if: ${{ matrix.build-what.key == 'wasmi' }}
        run: ${{ matrix.build-what.build-cmd }}

      - name: Test v8 API (Linux + clang)
        if: ${{ matrix.build-what.key == 'v8' && startsWith(matrix.metadata.build, 'linux-')}}
        run: RUSTFLAGS="-C linker=clang -C link-arg=-fuse-ld=lld" CARGO_TERM_VERBOSE=true ${{ matrix.build-what.build-cmd }}

      - name: Test v8 API
        if: ${{ matrix.build-what.key == 'v8' && !startsWith(matrix.metadata.build, 'linux-')}}
        run: ${{ matrix.build-what.build-cmd }}

  test_build_docs_rs:
    name: Test build docs rs
    runs-on: ubuntu-22.04
    steps:
      - uses: actions/checkout@v3
      - uses: dtolnay/rust-toolchain@master
        with:
          toolchain: "nightly-2024-08-21"
          target: x86_64-unknown-linux-gnu
      - run: cargo install toml-cli --locked # toml-cli is required to run `make test-build-docs-rs`

      - name: Install `ninja` on Ubuntu
        shell: bash
        run: |
          sudo apt-get install ninja-build -y

      - name: Install LLVM 18
        run: |
          curl --proto '=https' --tlsv1.2 -sSf https://github.com/wasmerio/llvm-custom-builds/releases/download/18.x/llvm-linux-amd64.tar.xz -L -o llvm.tar.xz
          LLVM_DIR=$(pwd)/${{ env.LLVM_DIR }}
          mkdir ${LLVM_DIR}
          tar xf llvm.tar.xz --strip-components=1 -C ${LLVM_DIR}
          echo "ENABLE_LLVM=1" >> $GITHUB_ENV
          echo "${LLVM_DIR}/bin" >> $GITHUB_PATH
          echo "${LLVM_DIR}/usr/bin" >> $GITHUB_PATH
          echo "LLVM_SYS_180_PREFIX=${LLVM_DIR}" >> $GITHUB_ENV
        env:
          LLVM_DIR: .llvm
      - name: make test-build-docs-rs-ci
        run: make test-build-docs-rs-ci

  build_linux_aarch64:
    name: ${{ matrix.build-what.name }} on linux-aarch64
    runs-on: ubuntu-22.04-arm
    strategy:
      fail-fast: false
      matrix:
        build-what:
          [
            {
              key: capi,
              build-cmd: "make build-capi && make package-capi",
              name: "Build C-API",
            },
            {
              key: wasmer,
              build-cmd: "make build-wasmer && make package-wasmer && make tar-wasmer",
              name: "Build wasmer-cli",
            },
          ]
    steps:
      - uses: actions/checkout@v3
      - uses: dtolnay/rust-toolchain@stable
        with:
          toolchain: ${{ env.MSRV }}
          target: aarch64-unknown-linux-gnu
      - name: Build cross image
        run: |
          docker build -t wasmer/aarch64 ${GITHUB_WORKSPACE}/.github/cross-linux-aarch64/
        env:
          CROSS_DOCKER_IN_DOCKER: true
      - name: Build ${{ matrix.build-what.key }}
        run: |
          ${{ matrix.build-what.build-cmd }}
        env:
          # CARGO_BINARY: docker run -v /var/run/docker.sock:/var/run/docker.sock -v ${GITHUB_WORKSPACE}:/project -w /project wasmer/aarch64 cross
          # CROSS_DOCKER_IN_DOCKER: true
          CARGO_TARGET: aarch64-unknown-linux-gnu
          #PKG_CONFIG_PATH: /usr/lib/aarch64-linux-gnu/pkgconfig
          #PKG_CONFIG_ALLOW_CROSS: true
          ENABLE_LLVM: 0
      - name: Dist
        if: ${{ matrix.build-what.key == 'capi' }}
        run: |
          make distribution
        env:
          #CARGO_BINARY: docker run -v /var/run/docker.sock:/var/run/docker.sock -v ${GITHUB_WORKSPACE}:/project -w /project wasmer/aarch64 cross
          #CROSS_DOCKER_IN_DOCKER: true
          CARGO_TARGET: aarch64-unknown-linux-gnu
          #PKG_CONFIG_PATH: /usr/lib/aarch64-linux-gnu/pkgconfig
          #PKG_CONFIG_ALLOW_CROSS: true
          TARGET: aarch64-unknown-linux-gnu
          TARGET_DIR: target/aarch64-unknown-linux-gnu/release
      - name: Upload Artifacts
        if: ${{ matrix.build-what.key == 'capi' }}
        uses: actions/upload-artifact@v4
        with:
          name: capi-linux-aarch64
          path: dist
          if-no-files-found: error
          retention-days: 2

  build_linux_riscv64:
    name: ${{ matrix.build-what.name }} on linux-riscv64
    runs-on: ubuntu-22.04
    strategy:
      fail-fast: false
      matrix:
        build-what:
          [
            {
              key: capi,
              build-cmd: "make build-capi && make package-capi",
              name: "Build C-API",
            },
            {
              key: wasmer,
              build-cmd: "make build-wasmer && make package-wasmer && make tar-wasmer",
              name: "Build wasmer-cli",
            },
          ]
    steps:
      - uses: actions/checkout@v3
      #- uses: dtolnay/rust-toolchain@stable
      #  with:
      #    toolchain: ${{ env.MSRV }}
      #    target: riscv64gc-unknown-linux-gnu
      - name: Build cross image
        run: |
          docker build -t wasmer/riscv64 ${GITHUB_WORKSPACE}/.github/cross-linux-riscv64/
        env:
          CROSS_DOCKER_IN_DOCKER: true
      - name: Build ${{ matrix.build-what.key }}
        run: |
          ${{ matrix.build-what.build-cmd }}
        env:
          CARGO_BINARY: docker run -v /var/run/docker.sock:/var/run/docker.sock -v ${GITHUB_WORKSPACE}:/project -w /project wasmer/riscv64 cargo
          CROSS_DOCKER_IN_DOCKER: true
          CARGO_TARGET: riscv64gc-unknown-linux-gnu
          ENABLE_LLVM: 0
      - name: Dist
        if: ${{ matrix.build-what.key == 'capi' }}
        run: |
          make distribution
        env:
          CARGO_BINARY: docker run -v /var/run/docker.sock:/var/run/docker.sock -v ${GITHUB_WORKSPACE}:/project -w /project wasmer/riscv64 cargo
          CROSS_DOCKER_IN_DOCKER: true
          CARGO_TARGET: riscv64gc-unknown-linux-gnu
          PKG_CONFIG_PATH: /usr/lib/riscv64-linux-gnu/pkgconfig
          PKG_CONFIG_ALLOW_CROSS: true
          TARGET: riscv64gc-unknown-linux-gnu
          TARGET_DIR: target/riscv64gc-unknown-linux-gnu/release
      - name: Upload Artifacts
        if: ${{ matrix.build-what.key == 'capi' }}
        uses: actions/upload-artifact@v4
        with:
          name: capi-linux-riscv64
          path: dist
          if-no-files-found: error
          retention-days: 2

  build:
    name: ${{ matrix.build-what.name }} on ${{ matrix.metadata.build }}
    runs-on: ${{ matrix.metadata.os }}
    needs: setup
    strategy:
      fail-fast: false
      matrix:
        build-what:
          [
            #{
            #  key: capi,
            #  build-cmd: "make build-capi && make build-capi-headless && make package-capi && make tar-capi",
            #  name: "Build and test C-API",
            #},
            #{
            #  key: capi-v8,
            #  build-cmd: "make test-capi-v8",
            #  name: "Build and test C-API with v8",
            #},
            {
              key: wasmer,
              build-cmd: "make build-wasmer && make package-wasmer && make tar-wasmer",
              name: "Build wasmer-cli",
            },
<<<<<<< HEAD
            #{
            #  key: "api-feats",
            #  build-cmd: "make check-api-features",
            #  name: "Check wasmer API with all sys features enabled"
            #},
=======
            {
              key: "api-feats",
              build-cmd: "make check-api-features",
              name: "Check wasmer API with all sys features enabled",
            },
>>>>>>> 9ef4e4e7
          ]
        metadata: [
            {
              build: linux-x64,
              os: ubuntu-22.04,
              target: x86_64-unknown-linux-gnu,
              exe: "",
              llvm_url: "https://github.com/wasmerio/llvm-custom-builds/releases/download/18.x/llvm-linux-amd64.tar.xz",
              # Unfortunately, building a shared lib of the c_api with the v8
              # backend does not work, due to unsupported relocations to hidden
              # symbols in wee8.
              supports_v8: false,
            },
            {
              build: macos-x64,
              os: macos-13,
              target: x86_64-apple-darwin,
              exe: "",
              llvm_url: "https://github.com/wasmerio/llvm-custom-builds/releases/download/18.x/llvm-darwin-amd64.tar.xz",
              supports_v8: true,
            },
            {
              build: macos-arm,
              os: macos-14,
              target: aarch64-apple-darwin,
              exe: "",
              llvm_url: "https://github.com/wasmerio/llvm-custom-builds/releases/download/18.x/llvm-darwin-aarch64.tar.xz",
              supports_v8: true,
            },
            {
              build: windows-x64,
              os: windows-2022,
              target: x86_64-pc-windows-msvc,
              exe: ".exe",
              # For now, disable LLVM in `windows-x64.`
              # llvm_url: 'https://github.com/wasmerio/llvm-custom-builds/releases/download/18.x/llvm-windows-amd64.tar.xz'
              supports_v8: false,
            },
            {
              build: windows-gnu,
              target: x86_64-pc-windows-gnu,
              os: ubuntu-22.04,
              supports_v8: false,
            },
            {
              build: linux-musl,
              target: x86_64-unknown-linux-musl,
              os: ubuntu-22.04,
              exe: "",
              container: "alpine:latest",
              supports_v8: false,
            },
          ]
    container: ${{ matrix.metadata.container }}
    env:
      SCCACHE_AZURE_BLOB_CONTAINER: wasmerstoragesccacheblob
      SCCACHE_AZURE_CONNECTION_STRING: ${{ secrets.SCCACHE_AZURE_CONNECTION_STRING }}
    steps:
      - uses: actions/checkout@v3
      - name: Set up libstdc++ on Linux
        if: matrix.metadata.build == 'linux-x64'
        run: |
          sudo apt-get update -y
          sudo apt-get install -y --allow-downgrades libstdc++6 libtinfo5
          sudo apt-get install --reinstall g++
      - name: Set up base deps on musl
        if: matrix.metadata.build == 'linux-musl'
        run: |
          ./scripts/alpine-linux-install-deps.sh 
          echo "ENABLE_LLVM=0" >> $GITHUB_ENV
          echo "LLVM_CONFIG_PATH=/usr/bin/llvm-config-18" >> $GITHUB_ENV
        # echo "RUSTFLAGS=-L/usr/lib64 -L/usr/lib" >> $GITHUB_ENV
      - name: Set up dependencies for Mac OS
        run: |
          brew install automake
          # using gnu-tar is a workaround for https://github.com/actions/cache/issues/403
          brew install gnu-tar
          echo PATH="/usr/local/opt/gnu-tar/libexec/gnubin:$PATH" >> $GITHUB_ENV
        if: matrix.metadata.os == 'macos-13'
      - name: Install Rust
        uses: dtolnay/rust-toolchain@stable
        with:
          toolchain: ${{ env.MSRV }}
          target: ${{ matrix.metadata.target }}
      - name: Install Nextest
        uses: taiki-e/install-action@nextest
      - name: Install MSVC dev-cmd (Windows)
        uses: ilammy/msvc-dev-cmd@v1
        if: ${{ matrix.metadata.build == 'windows-x64' }}
      - name: Delete unwanted link to stop it from interfering (Windows)
        shell: bash
        run: rm /usr/bin/link.exe
        if: ${{ matrix.metadata.build == 'windows-x64' }}
      - name: Install Windows-GNU linker
        if: ${{ matrix.metadata.build == 'windows-gnu' }}
        shell: bash
        run: |
          sudo apt install -y mingw-w64
      - name: Install Windows-GNU target
        if: ${{ matrix.metadata.build == 'windows-gnu' }}
        shell: bash
        run: |
          rustup target add x86_64-pc-windows-gnu
      - name: Install Windows 10 SDK with xwin
        if: ${{ matrix.metadata.build == 'windows-gnu' }}
        shell: bash
        run: |
          mkdir -p /tmp/xwin
          mkdir -p /tmp/xwindownload
          mkdir -p /tmp/xwincache
          git clone https://github.com/wasmerio/xwin --depth=1 /tmp/xwin
          cargo build --release --manifest-path=/tmp/xwin/Cargo.toml
          /tmp/xwin/target/release/xwin --accept-license --cache-dir /tmp/xwincache splat --output /tmp/xwindownload
          mkdir -p /tmp/winsdk
          cp /tmp/xwindownload/sdk/lib/10.0.20348/um/x86_64/WS2_32.lib /tmp/winsdk/
          cp /tmp/xwindownload/sdk/lib/10.0.20348/um/x86_64/KERNEL32.lib /tmp/winsdk/
          cp /tmp/xwindownload/sdk/lib/10.0.20348/um/x86_64/BCRYPT.lib /tmp/winsdk/
          cp /tmp/xwindownload/sdk/lib/10.0.20348/um/x86_64/ADVAPI32.lib /tmp/winsdk/
          cp /tmp/xwindownload/sdk/lib/10.0.20348/um/x86_64/USERENV.lib /tmp/winsdk/
          echo "WinSDK files:"
          ls -laH /tmp/winsdk
          echo ""
          mkdir -p package
          mkdir -p package/winsdk
          cp -r /tmp/winsdk/* package/winsdk
      - name: Install LLVM (macOS Apple Silicon)
        if: matrix.metadata.os == 'macos-13' && !matrix.metadata.llvm_url
        run: |
          brew install llvm
      - name: Install LLVM
        shell: bash
        if: matrix.metadata.llvm_url
        run: |
          curl --proto '=https' --tlsv1.2 -sSf ${{ matrix.metadata.llvm_url }} -L -o llvm.tar.xz
          LLVM_DIR=$(pwd)/${{ env.LLVM_DIR }}
          mkdir ${LLVM_DIR}
          tar xf llvm.tar.xz --strip-components=1 -C ${LLVM_DIR}
          echo "ENABLE_LLVM=1" >> $GITHUB_ENV
          echo "${LLVM_DIR}/bin" >> $GITHUB_PATH
          echo "${LLVM_DIR}/usr/bin" >> $GITHUB_PATH
          echo "LLVM_SYS_180_PREFIX=${LLVM_DIR}" >> $GITHUB_ENV
        env:
          LLVM_DIR: .llvm
      - name: Add `brew` libs to `RUSTFLAGS`
        if: matrix.metadata.os == 'macos-14'
        shell: bash
        run: |
          echo "RUSTFLAGS=-L/opt/homebrew/lib" >> $GITHUB_ENV
          echo "RUSTDOCFLAGS=-L/opt/homebrew/lib" >> $GITHUB_ENV
      - name: Setup Rust target
        shell: bash
        run: |
          mkdir -p .cargo
          cat << EOF > .cargo/config.toml
          [build]
          target = "${{ matrix.metadata.target }}"
          EOF
        if: matrix.metadata.target
      - name: which cargo
        if: ${{ matrix.build-what.key == 'capi' && matrix.metadata.build == 'windows-x64' }}
        run: which cargo
      - name: Set cargo env
        run: echo "CARGO_ROOT_DIR=$(dirname $(dirname $( which cargo )))" >> $GITHUB_ENV
      - name: List root dir
        shell: bash
        if: ${{ matrix.build-what.key == 'capi' && matrix.metadata.build == 'windows-x64' }}
        run: ls -R $CARGO_ROOT_DIR
      - name: Cache
        uses: whywaita/actions-cache-s3@v2
        with:
          path: |
            ~/.cargo/*
            ./target/*
            $CARGO_ROOT_DIR/*
          key: r22-${{ github.repository }}-${{ runner.os }}-${{ hashFiles('Cargo.lock') }}-wasmer-make-build-wasmer-${{ matrix.build-what.key }}-${{ matrix.metadata.build }}
          aws-s3-bucket: wasmer-rust-artifacts-cache
          aws-access-key-id: ${{ secrets.CLOUDFLARE_ARTIFACTS_CACHE_ACCESS_TOKEN }}
          aws-secret-access-key: ${{ secrets.CLOUDFLARE_ARTIFACTS_CACHE_ACCESS_KEY }}
          aws-region: auto
          aws-endpoint: https://1541b1e8a3fc6ad155ce67ef38899700.r2.cloudflarestorage.com
          aws-s3-bucket-endpoint: false
          aws-s3-force-path-style: true
      - name: Build C-API
        shell: bash
        run: ${{ matrix.build-what.build-cmd }}
        if: ${{ matrix.build-what.key == 'capi' }}
        env:
          TARGET: ${{ matrix.metadata.target }}
          TARGET_DIR: target/${{ matrix.metadata.target }}/release
          CARGO_TARGET: ${{ matrix.metadata.target }}
      - name: Test C-API (v8)
        shell: bash
        run: ${{ matrix.build-what.build-cmd }}
        if: ${{ matrix.build-what.key == 'capi-v8' && matrix.metadata.supports_v8 == true  }}
      - name: Build Wasmer
        shell: bash
        if: ${{ matrix.build-what.key == 'wasmer' && matrix.metadata.build != 'windows-gnu' }}
        run: ${{ matrix.build-what.build-cmd }}
        env:
          TARGET: ${{ matrix.metadata.target }}
          TARGET_DIR: target/${{ matrix.metadata.target }}/release
          CARGO_TARGET: ${{ matrix.metadata.target }}
      - name: Check `wasmer` crate with all the `sys` features enabled
        shell: bash
        if: ${{ matrix.build-what.key == 'api-feats' && matrix.metadata.build != 'windows-gnu' }}
        run: ${{ matrix.build-what.build-cmd }}
      - name: Test C-API
        shell: bash
        if: ${{ matrix.build-what.key == 'capi' && !(matrix.metadata.build == 'linux-musl'  || matrix.metadata.build == 'windows-gnu') }}
        run: make test-capi-ci
        env:
          TARGET: ${{ matrix.metadata.target }}
          TARGET_DIR: target/${{ matrix.metadata.target }}/release
          CARGO_TARGET: ${{ matrix.metadata.target }}
      # C-API tests were disabled for linux-musl and macos-arm (we can't run them)
      - name: Test C-API integration
        shell: bash
        if: ${{ matrix.build-what.key == 'capi' && !(matrix.metadata.build == 'linux-musl' || matrix.metadata.build == 'windows-gnu') }}
        run: export WASMER_DIR=`pwd`/package && make test-stage-7-capi-integration-tests
        env:
          TARGET: ${{ matrix.metadata.target }}
          TARGET_DIR: target/${{ matrix.metadata.target }}/release
          CARGO_TARGET: ${{ matrix.metadata.target }}
      - name: Archive production artifacts
        uses: actions/upload-artifact@v4
        with:
          name: wasmer-cli-${{ matrix.metadata.build }}
          path: build-wasmer.tar.gz
          if-no-files-found: ignore
          retention-days: 2
      - name: Archive production artifacts
        uses: actions/upload-artifact@v4
        with:
          name: capi-${{ matrix.metadata.build }}
          path: build-capi.tar.gz
          if-no-files-found: ignore
          retention-days: 2

  test:
    name: ${{ matrix.stage.description }} on ${{ matrix.metadata.build }}
    runs-on: ${{ matrix.metadata.os }}
    needs: setup
    strategy:
      fail-fast: false
      matrix:
        stage:
          [
            {
              description: "Run wast test suite for all compilers",
              make: "test-stage-0-wast",
            },
            {
              description: "Unit-test packages on std",
              make: "test-stage-1-test-all",
            },
            {
              description: "Unit-test cranelift on no-std",
              make: "test-stage-2-test-compiler-cranelift-nostd",
            },
            {
              description: "Unit-test singlepass on no-std",
              make: "test-stage-3-test-compiler-singlepass-nostd",
            },
            {
              description: "Unit-test wasmer-cli",
              make: "test-stage-4-wasmer-cli",
            },
            {
              description: "Unit-test examples",
              make: "test-stage-5-test-examples",
            },
          ]
        metadata: [
            {
              build: linux-x64,
              os: ubuntu-22.04,
              target: x86_64-unknown-linux-gnu,
              exe: "",
              llvm_url: "https://github.com/wasmerio/llvm-custom-builds/releases/download/18.x/llvm-linux-amd64.tar.xz",
            },
            {
              build: macos-x64,
              os: macos-13,
              target: x86_64-apple-darwin,
              exe: "",
              llvm_url: "https://github.com/wasmerio/llvm-custom-builds/releases/download/18.x/llvm-darwin-amd64.tar.xz",
            },
            {
              build: macos-arm,
              os: macos-14,
              target: aarch64-apple-darwin,
              exe: "",
              llvm_url: "https://github.com/wasmerio/llvm-custom-builds/releases/download/18.x/llvm-darwin-aarch64.tar.xz",
            },
            {
              build: windows-x64,
              os: windows-2022,
              target: x86_64-pc-windows-msvc,
              exe: ".exe",
              # For now, disable LLVM in `windows-x64.`
              # llvm_url: 'https://github.com/wasmerio/llvm-custom-builds/releases/download/18.x/llvm-windows-amd64.tar.xz'
            },
            {
              build: linux-musl,
              target: x86_64-unknown-linux-musl,
              os: ubuntu-22.04,
              exe: "",
              container: "alpine:latest",
            },
          ]
    container: ${{ matrix.metadata.container }}
    env:
      SCCACHE_AZURE_BLOB_CONTAINER: wasmerstoragesccacheblob
      SCCACHE_AZURE_CONNECTION_STRING: ${{ secrets.SCCACHE_AZURE_CONNECTION_STRING }}
    steps:
      - uses: actions/checkout@v3
      - name: Set up libstdc++ on Linux
        if: matrix.metadata.build == 'linux-x64'
        run: |
          sudo apt-get update -y
          sudo apt-get install -y --allow-downgrades libstdc++6
          sudo apt-get install --reinstall g++
      - name: Set up base deps on musl
        if: matrix.metadata.build == 'linux-musl'
        run: |
          ./scripts/alpine-linux-install-deps.sh
          echo "ENABLE_LLVM=0" >> $GITHUB_ENV
          echo "LLVM_CONFIG_PATH=/usr/bin/llvm-config-18" >> $GITHUB_ENV
        # echo "RUSTFLAGS=-L/usr/lib64 -L/usr/lib" >> $GITHUB_ENV
      - name: Install MSVC dev-cmd (Windows)
        uses: ilammy/msvc-dev-cmd@v1
        if: ${{ matrix.metadata.build == 'windows-x64' }}
      - name: Delete unwanted link to stop it from interfering (Windows)
        shell: bash
        run: rm /usr/bin/link.exe
        if: ${{ matrix.metadata.build == 'windows-x64' }}

      - name: Set up dependencies for Mac OS
        run: |
          brew install automake
          # using gnu-tar is a workaround for https://github.com/actions/cache/issues/403
          brew install gnu-tar zstd
          echo PATH="/usr/local/opt/gnu-tar/libexec/gnubin:$PATH" >> $GITHUB_ENV
        if: matrix.metadata.os == 'macos-13'
      - name: Install Rust
        uses: dtolnay/rust-toolchain@stable
        with:
          toolchain: ${{ env.MSRV }}
          target: ${{ matrix.metadata.target }}
      - name: Install Nextest
        uses: taiki-e/install-action@nextest
      - name: Install LLVM (macOS Apple Silicon)
        if: matrix.metadata.os == 'macos-13' && !matrix.metadata.llvm_url
        run: |
          brew install llvm
          echo "/opt/homebrew/opt/llvm/bin" >> GITHUB_PATH
      - name: Install LLVM
        shell: bash
        if: matrix.metadata.llvm_url
        run: |
          curl --proto '=https' --tlsv1.2 -sSf ${{ matrix.metadata.llvm_url }} -L -o llvm.tar.xz
          LLVM_DIR=$(pwd)/${{ env.LLVM_DIR }}
          mkdir ${LLVM_DIR}
          tar xf llvm.tar.xz --strip-components=1 -C ${LLVM_DIR}
          echo "${LLVM_DIR}/bin" >> $GITHUB_PATH
          echo "${LLVM_DIR}/usr/bin" >> $GITHUB_PATH
          echo "LLVM_SYS_180_PREFIX=${LLVM_DIR}" >> $GITHUB_ENV
          echo "ENABLE_LLVM=1" >> $GITHUB_ENV
        env:
          LLVM_DIR: .llvm
      - name: Add `brew` libs to `RUSTFLAGS`
        if: matrix.metadata.os == 'macos-14'
        shell: bash
        run: |
          echo "RUSTFLAGS=-L/opt/homebrew/lib" >> $GITHUB_ENV
          echo "RUSTDOCFLAGS=-L/opt/homebrew/lib" >> $GITHUB_ENV
      - name: Setup Rust target
        shell: bash
        run: |
          mkdir -p .cargo
          cat << EOF > .cargo/config.toml
          [build]
          target = "${{ matrix.metadata.target }}"
          EOF
        if: matrix.metadata.target
      - name: Cache
        uses: whywaita/actions-cache-s3@v2
        with:
          path: |
            ~/.cargo/*
            ./target/*
          key: r22-${{ github.repository }}-${{ runner.os }}-${{ hashFiles('Cargo.lock') }}-wasmer-make-test-stage-${{ matrix.stage.make }}-${{ matrix.metadata.build }}
          aws-s3-bucket: wasmer-rust-artifacts-cache
          aws-access-key-id: ${{ secrets.CLOUDFLARE_ARTIFACTS_CACHE_ACCESS_TOKEN }}
          aws-secret-access-key: ${{ secrets.CLOUDFLARE_ARTIFACTS_CACHE_ACCESS_KEY }}
          aws-region: auto
          aws-endpoint: https://1541b1e8a3fc6ad155ce67ef38899700.r2.cloudflarestorage.com
          aws-s3-bucket-endpoint: false
          aws-s3-force-path-style: true
      - name: ${{ matrix.stage.description }}
        shell: bash
        run: make ${{ matrix.stage.make }}
        env:
          TARGET: ${{ matrix.metadata.target }}
          TARGET_DIR: target/${{ matrix.metadata.target }}/release
          CARGO_TARGET: ${{ matrix.metadata.target }}

  test_integration_cli:
    name: CLI integration tests on ${{ matrix.build }}
    runs-on: ${{ matrix.os }}
    needs: [build, build_linux_aarch64, build_linux_riscv64]
    strategy:
      fail-fast: false
      matrix:
        include:
          - build: linux-x64
            os: ubuntu-22.04
            target: x86_64-unknown-linux-gnu
            llvm_url: "https://github.com/wasmerio/llvm-custom-builds/releases/download/18.x/llvm-linux-amd64.tar.xz"
          - build: macos-x64
            os: macos-13
            target: x86_64-apple-darwin
          # we only build the integration-test CLI, we don't run tests
          - build: macos-arm
            os: macos-14
            target: aarch64-apple-darwin,
          - build: linux-musl
            target: x86_64-unknown-linux-musl
            os: ubuntu-22.04
            container: alpine:latest
          - build: windows-x64
            os: windows-2019
            target: x86_64-pc-windows-msvc
            # For now, disable LLVM in `windows-x64.`
            # llvm_url: 'https://github.com/wasmerio/llvm-custom-builds/releases/download/18.x/llvm-windows-amd64.tar.xz'

    container: ${{ matrix.container }}
    env:
      SCCACHE_AZURE_BLOB_CONTAINER: wasmerstoragesccacheblob
      SCCACHE_AZURE_CONNECTION_STRING: ${{ secrets.SCCACHE_AZURE_CONNECTION_STRING }}
    steps:
      - uses: actions/checkout@v3
      - uses: goto-bus-stop/setup-zig@v2
        with:
          version: 0.10.0
      - name: Set up base deps on musl
        if: matrix.build == 'linux-musl'
        run: |
          ./scripts/alpine-linux-install-deps.sh
          echo "ENABLE_LLVM=0" >> $GITHUB_ENV
          echo "LLVM_CONFIG_PATH=/usr/bin/llvm-config-18" >> $GITHUB_ENV
        # echo "RUSTFLAGS=-L/usr/lib64 -L/usr/lib" >> $GITHUB_ENV
      - uses: actions/download-artifact@v4
        id: download
        with:
          name: capi-${{ matrix.build }}
      - uses: actions/download-artifact@v4
        with:
          name: wasmer-cli-${{ matrix.build }}
      - name: "Echo download path"
        run: echo ${{steps.download.outputs.download-path}}
      - name: Install Rust
        uses: dtolnay/rust-toolchain@stable
        with:
          toolchain: ${{ env.MSRV }}
          target: ${{ matrix.metadata.target }}
      - name: Install Nextest
        uses: taiki-e/install-action@nextest
      - name: Cache
        uses: whywaita/actions-cache-s3@v2
        with:
          path: |
            ~/.cargo/*
            ./target/*
          key: r22-${{ github.repository }}-${{ runner.os }}-${{ hashFiles('Cargo.lock') }}-wasmer-make-test-integration-cli-${{ matrix.build }}
          aws-s3-bucket: wasmer-rust-artifacts-cache
          aws-access-key-id: ${{ secrets.CLOUDFLARE_ARTIFACTS_CACHE_ACCESS_TOKEN }}
          aws-secret-access-key: ${{ secrets.CLOUDFLARE_ARTIFACTS_CACHE_ACCESS_KEY }}
          aws-region: auto
          aws-endpoint: https://1541b1e8a3fc6ad155ce67ef38899700.r2.cloudflarestorage.com
          aws-s3-bucket-endpoint: false
          aws-s3-force-path-style: true
      - name: Prepare package directory
        shell: bash
        run: |
          mkdir -p package
          mkdir -p package/cache
      - uses: actions/download-artifact@v4
        with:
          name: capi-linux-aarch64
          path: package/cache/wasmercache1
      - uses: actions/download-artifact@v4
        with:
          name: capi-windows-x64
          path: package/cache/wasmercache2
      - uses: actions/download-artifact@v4
        with:
          name: capi-macos-arm
          path: package/cache/wasmercache3
      - uses: actions/download-artifact@v4
        with:
          name: capi-macos-x64
          path: package/cache/wasmercache4
      - uses: actions/download-artifact@v4
        with:
          name: capi-linux-x64
          path: package/cache/wasmercache5
      - uses: actions/download-artifact@v4
        with:
          name: capi-linux-riscv64
          path: package/cache/wasmercache6
      - name: Copy .tar.gz files to proper location
        shell: bash
        run: |
          ls package/cache/wasmercache1
          ls package/cache/wasmercache2
          ls package/cache/wasmercache3
          ls package/cache/wasmercache4
          ls package/cache/wasmercache5
          cp package/cache/wasmercache1/wasmer.tar.gz package/cache/wasmer-linux-aarch64.tar.gz
          cp package/cache/wasmercache2/build-capi.tar.gz package/cache/wasmer-windows-gnu64.tar.gz
          cp package/cache/wasmercache3/build-capi.tar.gz package/cache/wasmer-darwin-arm64.tar.gz
          cp package/cache/wasmercache4/build-capi.tar.gz package/cache/wasmer-darwin-amd64.tar.gz
          cp package/cache/wasmercache5/build-capi.tar.gz package/cache/wasmer-linux-amd64.tar.gz
          cp package/cache/wasmercache6/wasmer.tar.gz package/cache/wasmer-linux-riscv64.tar.gz
      - uses: actions/download-artifact@v4
        if: ${{ matrix.build == 'windows-x64' }}
        with:
          name: capi-windows-x64
          path: download_link
      - uses: actions/download-artifact@v4
        if: ${{ matrix.build == 'linux-musl' }}
        with:
          name: capi-linux-musl
          path: download_link
      - uses: actions/download-artifact@v4
        if: ${{ matrix.build == 'macos-arm' }}
        with:
          name: capi-macos-arm
          path: download_link
      - uses: actions/download-artifact@v4
        if: ${{ matrix.build == 'macos-x64' }}
        with:
          name: capi-macos-x64
          path: download_link
      - uses: actions/download-artifact@v4
        if: ${{ matrix.build == 'linux-x64' }}
        with:
          name: capi-linux-x64
          path: download_link
      - name: Copy build-capi.tar.gz to link.tar.gz
        shell: bash
        run: |
          cp download_link/build-capi.tar.gz link.tar.gz
      - name: Unzip Artifacts
        shell: bash
        run: |
          make untar-capi
      - name: Unzip Artifacts
        shell: bash
        run: |
          make untar-wasmer

          # Removed in favour of freestanding integration tests
          #
          # - name: Test integration CLI
          #   if: false # matrix.build != 'macos-arm'
          #   shell: bash
          #   run: |
          #     export WASMER_PATH=`pwd`/target/${{ matrix.target }}/release/wasmer${{ matrix.exe }}
          #     export WASMER_DIR=`pwd`/package && make test-integration-cli-ci
          #   env:
          #     TARGET: ${{ matrix.target }}
          #     TARGET_DIR: target/${{ matrix.target }}/release
          #     CARGO_TARGET: ${{ matrix.target }}
          #     WAPM_DEV_TOKEN: ${{ secrets.WAPM_DEV_TOKEN }}
          #     GITHUB_TOKEN: ${{ secrets.GITHUB_TOKEN }}


          # ---- 
          # Note (xdoardo on 2024/10/07): 
          # --- 
          #  As of now the WAMR, WASMI (and V8) backends are not that mature enough. We will re-enable these tests 
          #  when they've been used and matured. 
          # ---- 
          #
          # - name: Test CLI integration (WAMR) 
          #   shell: bash
          #   run: |
          #     export WASMER_PATH=`pwd`/target/${{ matrix.target }}/release/wasmer${{ matrix.exe }}
          #     export WASMER_DIR=`pwd`/package && make test-integration-cli-wamr-ci
          #   env:
          #     TARGET: ${{ matrix.target }}
          #     TARGET_DIR: target/${{ matrix.target }}/release
          #     CARGO_TARGET: ${{ matrix.target }}
          #     WAPM_DEV_TOKEN: ${{ secrets.WAPM_DEV_TOKEN }}
          #     GITHUB_TOKEN: ${{ secrets.GITHUB_TOKEN }}

          # - name: Test CLI integration (WASMI) 
          #   shell: bash
          #   run: |
          #     export WASMER_PATH=`pwd`/target/${{ matrix.target }}/release/wasmer${{ matrix.exe }}
          #     export WASMER_DIR=`pwd`/package && make test-integration-cli-wasmi-ci
          #   env:
          #     TARGET: ${{ matrix.target }}
          #     TARGET_DIR: target/${{ matrix.target }}/release
          #     CARGO_TARGET: ${{ matrix.target }}
          #     WAPM_DEV_TOKEN: ${{ secrets.WAPM_DEV_TOKEN }}
          #     GITHUB_TOKEN: ${{ secrets.GITHUB_TOKEN }}

  test-wasmer-integration-tests:
    needs: [build]
    uses: wasmerio/wasmer-integration-tests/.github/workflows/integration-test-workflow.yaml@main
    with:
      fetch_artifact: "wasmer-cli-linux-x64"
    secrets:
      token: ${{ secrets.WAPM_DEV_TOKEN }}<|MERGE_RESOLUTION|>--- conflicted
+++ resolved
@@ -503,19 +503,11 @@
               build-cmd: "make build-wasmer && make package-wasmer && make tar-wasmer",
               name: "Build wasmer-cli",
             },
-<<<<<<< HEAD
             #{
             #  key: "api-feats",
             #  build-cmd: "make check-api-features",
             #  name: "Check wasmer API with all sys features enabled"
             #},
-=======
-            {
-              key: "api-feats",
-              build-cmd: "make check-api-features",
-              name: "Check wasmer API with all sys features enabled",
-            },
->>>>>>> 9ef4e4e7
           ]
         metadata: [
             {
