<<<<<<< HEAD
#[cfg(feature = "wamr")]
fn build_wamr() {
    use bindgen::callbacks::ParseCallbacks;
    const WAMR_ZIP: &str = "https://github.com/bytecodealliance/wasm-micro-runtime/archive/0e4dffc47922bb6fcdcaed7de2a6edfe8c48a7cd.zip";
    const ZIP_NAME: &str = "wasm-micro-runtime-0e4dffc47922bb6fcdcaed7de2a6edfe8c48a7cd";

    use cmake::Config;
    use std::{env, path::PathBuf};
=======
fn main() {
    #[cfg(feature = "wamr")]
    {
        const WAMR_ZIP: &str = "https://github.com/bytecodealliance/wasm-micro-runtime/archive/refs/tags/WAMR-2.1.0.zip";
        const WAMR_DIR: &str = "wasm-micro-runtime-WAMR-2.1.0";

        use cmake::Config;
        use std::{env, path::PathBuf};

        let crate_root = env::var("CARGO_MANIFEST_DIR").unwrap();

        // Read target os from cargo env
        // Transform from cargo value to valid wasm-micro-runtime os
        let target_os = match env::var("CARGO_CFG_TARGET_OS").unwrap().as_str() {
            "linux" => "linux",
            "windows" => "windows",
            "macos" => "darwin",
            "freebsd" => "freebsd",
            "android" => "android",
            "ios" => "ios",
            other => panic!("Unsupported CARGO_CFG_TARGET_OS: {other}"),
        };

        // Read target arch from cargo env
        // Transform from cargo value to valid wasm-micro-runtime WAMR_BUILD_TARGET
        let target_arch = match env::var("CARGO_CFG_TARGET_ARCH").unwrap().as_str() {
            "x86" => "X86_32",
            "x86_64" => "X86_64",
            "arm" => "ARM",
            "aarch64" => "AARCH64",
            "mips" => "MIPS",
            "powerpc" => "POWERPC",
            "powerpc64" => "POWERPC64",
            other => panic!("Unsupported CARGO_CFG_TARGET_ARCH: {other}"),
        };
>>>>>>> 397c01e7

    let crate_root = env::var("OUT_DIR").unwrap();

    // Read target os from cargo env
    // Transform from cargo value to valid wasm-micro-runtime os
    let target_os = match env::var("CARGO_CFG_TARGET_OS").unwrap().as_str() {
        "linux" => "linux",
        "windows" => "windows",
        "macos" => "darwin",
        "freebsd" => "freebsd",
        "android" => "android",
        "ios" => "ios",
        other => panic!("Unsupported CARGO_CFG_TARGET_OS: {}", other),
    };

    // Read target arch from cargo env
    // Transform from cargo value to valid wasm-micro-runtime WAMR_BUILD_TARGET
    let target_arch = match env::var("CARGO_CFG_TARGET_ARCH").unwrap().as_str() {
        "x86" => "X86_32",
        "x86_64" => "X86_64",
        "arm" => "ARM",
        "aarch64" => "AARCH64",
        "mips" => "MIPS",
        "powerpc" => "POWERPC",
        "powerpc64" => "POWERPC64",
        other => panic!("Unsupported CARGO_CFG_TARGET_ARCH: {}", other),
    };

    // Cleanup tmp data from prior builds
    let wamr_dir = PathBuf::from(&crate_root).join("third_party/wamr");
    let zip_dir = PathBuf::from(&crate_root)
        .join("third_party")
        .join(ZIP_NAME);
    let _ = std::fs::remove_dir_all(&wamr_dir);
    let _ = std::fs::remove_dir_all(&zip_dir);

    // Fetch & extract wasm-micro-runtime source
    let zip = ureq::get(WAMR_ZIP).call().expect("failed to download wamr");
    let mut zip_data = Vec::new();
    zip.into_reader()
        .read_to_end(&mut zip_data)
        .expect("failed to download wamr");
    zip::read::ZipArchive::new(std::io::Cursor::new(zip_data))
        .expect("failed to open wamr zip file")
        .extract(&zip_dir)
        .expect("failed to extract wamr zip file");
    let _ = std::fs::remove_dir_all(&wamr_dir);
    std::fs::rename(zip_dir.join(ZIP_NAME), &wamr_dir).expect("failed to rename wamr dir");

    let wamr_platform_dir = wamr_dir.join("product-mini/platforms").join(target_os);
    let mut dst = Config::new(wamr_platform_dir.as_path());

    dst.always_configure(true)
        .generator("Ninja")
        .no_build_target(true)
        .define(
            "CMAKE_BUILD_TYPE",
            if cfg!(debug_assertions) {
                "RelWithDebInfo"
            } else {
                "Release"
            },
        )
        .define("WAMR_BUILD_AOT", "0")
        //.define("WAMR_BUILD_TAIL_CALL", "1")
        //.define("WAMR_BUILD_DUMP_CALL_STACK", "1")
        // .define("WAMR_BUILD_CUSTOM_NAME_SECTION", "1")
        // .define("WAMR_BUILD_LOAD_CUSTOM_SECTION", "1")
        .define("WAMR_BUILD_BULK_MEMORY", "1")
        .define("WAMR_BUILD_REF_TYPES", "1")
        .define("WAMR_BUILD_SIMD", "1")
        .define("WAMR_BUILD_FAST_INTERP", "1")
        .define("WAMR_BUILD_LIB_PTHREAD", "1")
        .define("WAMR_BUILD_LIB_WASI_THREADS", "0")
        .define("WAMR_BUILD_LIBC_WASI", "0")
        .define("WAMR_BUILD_LIBC_BUILTIN", "0")
        .define("WAMR_BUILD_SHARED_MEMORY", "1")
        .define("WAMR_BUILD_MULTI_MODULE", "0")
        .define("WAMR_DISABLE_HW_BOUND_CHECK", "1")
        .define("WAMR_BUILD_TARGET", target_arch);

    if target_os == "windows" {
        dst.define("CMAKE_CXX_COMPILER", "cl.exe");
        dst.define("CMAKE_C_COMPILER", "cl.exe");
        dst.define("CMAKE_LINKER_TYPE", "MSVC");
        dst.define("WAMR_BUILD_PLATFORM", "windows");
        dst.define("WAMR_BUILD_LIBC_UVWASI", "0");
    }

    //if target_os == "ios" {
    //    // XXX: Hacky
    //    //
    //    // Compiling wamr targeting `aarch64-apple-ios` results in
    //    //
    //    // ```
    //    //  clang: error: unsupported option '-mfloat-abi=' for target 'aarch64-apple-ios'
    //    // ```
    //    // So, here, we simply remove that setting.
    //    //
    //    // See: https://github.com/bytecodealliance/wasm-micro-runtime/pull/3889
    //    let mut lines = vec![];
    //    let cmake_file_path = wamr_platform_dir.join("CMakeLists.txt");
    //    for line in std::fs::read_to_string(&cmake_file_path).unwrap().lines() {
    //        if !line.contains("-mfloat-abi=hard") {
    //            lines.push(line.to_string())
    //        }
    //    }
    //    std::fs::write(cmake_file_path, lines.join("\n")).unwrap();
    //}

    let dst = dst.build();

    // Check output of `cargo build --verbose`, should see something like:
    // -L native=/path/runng/target/debug/build/runng-sys-abc1234/out
    // That contains output from cmake

    // Rename the symbols created from wamr.
    static mut WAMR_RENAMED: Vec<(String, String)> = vec![];

    #[derive(Debug)]
    struct WamrRenamer {}
    impl ParseCallbacks for WamrRenamer {
        /// This function will run for every extern variable and function. The returned value determines
        /// the link name in the bindings.
        fn generated_link_name_override(
            &self,
            item_info: bindgen::callbacks::ItemInfo<'_>,
        ) -> Option<String> {
            if item_info.name.starts_with("wasm") {
                let new_name = format!("wamr_{}", item_info.name);
                unsafe {
                    WAMR_RENAMED.push((item_info.name.to_string(), new_name.clone()));
                }
                Some(new_name)
            } else {
                None
            }
        }
    }

    let bindings = bindgen::Builder::default()
        .header(
            wamr_dir
                .join("core/iwasm/include/wasm_c_api.h")
                .to_str()
                .unwrap(),
        )
        .derive_default(true)
        .derive_debug(true)
        .parse_callbacks(Box::new(WamrRenamer {}))
        .generate()
        .expect("Unable to generate bindings");
    let out_path = PathBuf::from(env::var("OUT_DIR").unwrap());
    bindings
        .write_to_file(out_path.join("wamr_bindings.rs"))
        .expect("Couldn't write bindings");

    let objcopy_names = ["llvm-objcopy", "objcopy", "gobjcopy"];

    let mut objcopy = None;
    for n in objcopy_names {
        if which::which(n).is_ok() {
            objcopy = Some(n);
            break;
        }
    }

    if objcopy.is_none() {
        panic!(
            "No program akin to `objcopy` found\nI searched for these programs in your path: {}",
            objcopy_names.join(", ")
        );
    }

    let objcopy = objcopy.unwrap();

    unsafe {
        let syms: Vec<String> = WAMR_RENAMED
            .iter()
            .map(|(old, new)|
                // A bit hacky: we need a way to figure out if we're going to target a Mach-O
                // library or an ELF one to take care of the "_" in front of symbols.
            {
                if cfg!(any(target_os = "macos", target_os = "ios")) {
                    format!("--redefine-sym=_{old}={new}")
                } else {
                    format!("--redefine-sym={old}={new}")
                }
            })
            .collect();
        let output = std::process::Command::new(objcopy)
            .args(syms)
            .arg(dst.join("build").join("libvmlib.a").display().to_string())
            .arg(dst.join("build").join("libwamr.a").display().to_string())
            .output()
            .unwrap();

        if !output.status.success() {
            panic!(
                "{objcopy} failed with error code {}: {}",
                output.status,
                String::from_utf8(output.stderr).unwrap()
            );
        }
    }

    println!(
        "cargo:rustc-link-search=native={}",
        dst.join("build").display()
    );
    println!("cargo:rustc-link-lib=wamr");
}

#[cfg(feature = "v8")]
fn build_v8() {
    use bindgen::callbacks::ParseCallbacks;
    use std::{env, path::PathBuf};

    let url = match (
            env::var("CARGO_CFG_TARGET_OS").unwrap().as_str(),
            env::var("CARGO_CFG_TARGET_ARCH").unwrap().as_str(),
            env::var("CARGO_CFG_TARGET_ENV").unwrap_or_default().as_str(),
        ) {
            ("macos", "aarch64", _) => "https://github.com/wasmerio/wee8-custom-builds/releases/download/11.7/wee8-darwin-aarch64.tar.xz",
            ("macos", "x86_64", _) => "https://github.com/wasmerio/wee8-custom-builds/releases/download/11.7/wee8-darwin-amd64.tar.xz",
            ("linux", "x86_64", "gnu") => "https://github.com/wasmerio/wee8-custom-builds/releases/download/11.7/wee8-linux-amd64.tar.xz",
            ("linux", "x86_64", "musl") => "https://github.com/wasmerio/wee8-custom-builds/releases/download/11.7/wee8-linux-musl.tar.xz",
            ("windows", "x86_64", _) => "https://github.com/wasmerio/wee8-custom-builds/releases/download/11.7/wee8-windows-amd64.tar.xz",
            (os, arch, _) => panic!("target os + arch combination not supported: {os}, {arch}"),
        };

    let out_dir = env::var("OUT_DIR").unwrap();

    let tar = ureq::get(url).call().expect("failed to download v8");

    let mut tar_data = Vec::new();
    tar.into_reader()
        .read_to_end(&mut tar_data)
        .expect("failed to download v8 lib");

    let tar = xz::read::XzDecoder::new(tar_data.as_slice());
    let mut archive = tar::Archive::new(tar);

    for entry in archive.entries().unwrap() {
        eprintln!("entry: {:?}", entry.unwrap().path());
    }

    let tar = xz::read::XzDecoder::new(tar_data.as_slice());
    let mut archive = tar::Archive::new(tar);

    archive.unpack(out_dir.clone()).unwrap();

    println!("cargo:rustc-link-search=native={}", out_dir);

    println!("cargo:rustc-link-lib=v8_initializers");
    println!("cargo:rustc-link-lib=v8_libbase");
    println!("cargo:rustc-link-lib=v8_base_without_compiler");
    println!("cargo:rustc-link-lib=v8_compiler");
    println!("cargo:rustc-link-lib=v8_libplatform");
    println!("cargo:rustc-link-lib=v8_libsampler");
    println!("cargo:rustc-link-lib=v8_snapshot");
    println!("cargo:rustc-link-lib=v8_torque_generated");

    if cfg!(any(target_os = "linux",)) {
        println!("cargo:rustc-link-lib=stdc++");
    } else if cfg!(target_os = "windows") {
        /* do nothing */
        println!("cargo:rustc-link-lib=winmm");
        println!("cargo:rustc-link-lib=dbghelp");
        println!("cargo:rustc-link-lib=shlwapi");
    } else {
        println!("cargo:rustc-link-lib=c++");
    }

    // Rename the symbols created from wee8.
    static mut WEE8_RENAMED: Vec<(String, String)> = vec![];

    #[derive(Debug)]
    struct Wee8Renamer {}
    impl ParseCallbacks for Wee8Renamer {
        /// This function will run for every extern variable and function. The returned value determines
        /// the link name in the bindings.
        fn generated_link_name_override(
            &self,
            item_info: bindgen::callbacks::ItemInfo<'_>,
        ) -> Option<String> {
            if item_info.name.starts_with("wasm") {
                let new_name = format!("wee8_{}", item_info.name);
                unsafe {
                    WEE8_RENAMED.push((item_info.name.to_string(), new_name.clone()));
                }
                Some(new_name)
            } else {
                None
            }
        }
    }

    let header_path =
        PathBuf::from(std::env::var("CARGO_MANIFEST_DIR").unwrap()).join("third-party/wee8/wasm.h");
    let bindings = bindgen::Builder::default()
        .header(header_path.display().to_string())
        .derive_default(true)
        .derive_debug(true)
        .parse_callbacks(Box::new(Wee8Renamer {}))
        .generate()
        .expect("Unable to generate bindings for `v8`!");

<<<<<<< HEAD
    let out_path = PathBuf::from(out_dir);

    bindings
        .write_to_file(out_path.join("v8_bindings.rs"))
        .expect("Couldn't write bindings");

    let objcopy_names = ["llvm-objcopy", "objcopy", "gobjcopy"];

    let mut objcopy = None;
    for n in objcopy_names {
        if which::which(n).is_ok() {
            objcopy = Some(n);
            break;
=======
        let tar = xz::read::XzDecoder::new(tar_data.as_slice());
        let mut archive = tar::Archive::new(tar);

        archive.unpack(out_dir.clone()).unwrap();

        println!("cargo:rustc-link-search=native={}", out_dir);

        println!("cargo:rustc-link-lib=static=wee8");
        println!("cargo:rustc-link-lib=v8_initializers");
        println!("cargo:rustc-link-lib=v8_libbase");
        println!("cargo:rustc-link-lib=v8_base_without_compiler");
        println!("cargo:rustc-link-lib=v8_compiler");
        println!("cargo:rustc-link-lib=v8_libplatform");
        println!("cargo:rustc-link-lib=v8_libsampler");
        println!("cargo:rustc-link-lib=v8_snapshot");
        println!("cargo:rustc-link-lib=v8_torque_generated");

        if cfg!(any(target_os = "linux")) {
            println!("cargo:rustc-link-lib=stdc++");
        } else if cfg!(target_os = "windows") {
            /* do nothing */
            println!("cargo:rustc-link-lib=winmm");
            println!("cargo:rustc-link-lib=dbghelp");
            println!("cargo:rustc-link-lib=shlwapi");
        } else {
            println!("cargo:rustc-link-lib=c++");
>>>>>>> 397c01e7
        }
    }

    if objcopy.is_none() {
        panic!(
            "No program akin to `objcopy` found\nI searched for these programs in your path: {}",
            objcopy_names.join(", ")
        );
    }

    let objcopy = objcopy.unwrap();

    unsafe {
        let syms: Vec<String> = WEE8_RENAMED
            .iter()
            .map(|(old, new)|
                // A bit hacky: we need a way to figure out if we're going to target a Mach-O
                // library or an ELF one to take care of the "_" in front of symbols.
            {
                if cfg!(any(target_os = "macos", target_os = "ios")) {
                    format!("--redefine-sym=_{old}={new}")
                } else {
                    format!("--redefine-sym={old}={new}")
                }
            })
            .collect();
        let output = dbg!(std::process::Command::new(objcopy)
            .args(syms)
            .arg(out_path.join("libwee8.a").display().to_string())
            .arg(out_path.join("libwee8prefixed.a").display().to_string()))
        .output()
        .unwrap();

        if !output.status.success() {
            panic!(
                "{objcopy} failed with error code {}: {}",
                output.status,
                String::from_utf8(output.stderr).unwrap()
            );
        }
    }

    println!("cargo:rustc-link-lib=static=wee8prefixed");
}

#[cfg(feature = "wasmi")]
fn build_wasmi() {
    use bindgen::callbacks::ParseCallbacks;
    use std::{env, path::PathBuf};

    #[derive(Debug)]
    struct WasmiRenamer {}

    impl ParseCallbacks for WasmiRenamer {
        /// This function will run for every extern variable and function. The returned value determines
        /// the link name in the bindings.
        fn generated_link_name_override(
            &self,
            item_info: bindgen::callbacks::ItemInfo<'_>,
        ) -> Option<String> {
            if item_info.name.starts_with("wasm") {
                let new_name = if cfg!(any(target_os = "macos", target_os = "ios")) {
                    format!("_wasmi_{}", item_info.name)
                } else {
                    format!("wasmi_{}", item_info.name)
                };

                Some(new_name)
            } else {
                None
            }
        }
    }

    let bindings = bindgen::Builder::default()
        .header(
            PathBuf::from(std::env::var("DEP_WASMI_C_API_INCLUDE").unwrap())
                .join("wasm.h")
                .to_string_lossy(),
        )
        .derive_default(true)
        .derive_debug(true)
        .parse_callbacks(Box::new(WasmiRenamer {}))
        .generate()
        .expect("Unable to generate bindings for `wasmi`!");
    let out_path = PathBuf::from(env::var("OUT_DIR").unwrap());
    bindings
        .write_to_file(out_path.join("wasmi_bindings.rs"))
        .expect("Couldn't write bindings");
}
#[allow(unused)]
fn main() {
    #[cfg(feature = "wamr")]
    build_wamr();

    #[cfg(feature = "v8")]
    build_v8();

    #[cfg(feature = "wasmi")]
    build_wasmi();
}<|MERGE_RESOLUTION|>--- conflicted
+++ resolved
@@ -1,4 +1,3 @@
-<<<<<<< HEAD
 #[cfg(feature = "wamr")]
 fn build_wamr() {
     use bindgen::callbacks::ParseCallbacks;
@@ -7,43 +6,6 @@
 
     use cmake::Config;
     use std::{env, path::PathBuf};
-=======
-fn main() {
-    #[cfg(feature = "wamr")]
-    {
-        const WAMR_ZIP: &str = "https://github.com/bytecodealliance/wasm-micro-runtime/archive/refs/tags/WAMR-2.1.0.zip";
-        const WAMR_DIR: &str = "wasm-micro-runtime-WAMR-2.1.0";
-
-        use cmake::Config;
-        use std::{env, path::PathBuf};
-
-        let crate_root = env::var("CARGO_MANIFEST_DIR").unwrap();
-
-        // Read target os from cargo env
-        // Transform from cargo value to valid wasm-micro-runtime os
-        let target_os = match env::var("CARGO_CFG_TARGET_OS").unwrap().as_str() {
-            "linux" => "linux",
-            "windows" => "windows",
-            "macos" => "darwin",
-            "freebsd" => "freebsd",
-            "android" => "android",
-            "ios" => "ios",
-            other => panic!("Unsupported CARGO_CFG_TARGET_OS: {other}"),
-        };
-
-        // Read target arch from cargo env
-        // Transform from cargo value to valid wasm-micro-runtime WAMR_BUILD_TARGET
-        let target_arch = match env::var("CARGO_CFG_TARGET_ARCH").unwrap().as_str() {
-            "x86" => "X86_32",
-            "x86_64" => "X86_64",
-            "arm" => "ARM",
-            "aarch64" => "AARCH64",
-            "mips" => "MIPS",
-            "powerpc" => "POWERPC",
-            "powerpc64" => "POWERPC64",
-            other => panic!("Unsupported CARGO_CFG_TARGET_ARCH: {other}"),
-        };
->>>>>>> 397c01e7
 
     let crate_root = env::var("OUT_DIR").unwrap();
 
@@ -298,6 +260,47 @@
 
     println!("cargo:rustc-link-search=native={}", out_dir);
 
+    println!("cargo:rustc-link-lib=static=wee8");
+    println!("cargo:rustc-link-lib=v8_initializers");
+    println!("cargo:rustc-link-lib=v8_libbase");
+    println!("cargo:rustc-link-lib=v8_base_without_compiler");
+    println!("cargo:rustc-link-lib=v8_compiler");
+    println!("cargo:rustc-link-lib=v8_libplatform");
+    println!("cargo:rustc-link-lib=v8_libsampler");
+    println!("cargo:rustc-link-lib=v8_snapshot");
+    println!("cargo:rustc-link-lib=v8_torque_generated");
+
+    if cfg!(any(target_os = "linux")) {
+        println!("cargo:rustc-link-lib=stdc++");
+    } else if cfg!(target_os = "windows") {
+        /* do nothing */
+        println!("cargo:rustc-link-lib=winmm");
+        println!("cargo:rustc-link-lib=dbghelp");
+        println!("cargo:rustc-link-lib=shlwapi");
+    } else {
+        println!("cargo:rustc-link-lib=c++");
+    }
+
+    let bindings = bindgen::Builder::default()
+        .header(v8_dir.join("wasm.h").to_str().unwrap())
+        .derive_default(true)
+        .derive_debug(true)
+        .generate()
+        .expect("Unable to generate bindings for `v8`!");
+
+    let out_path = PathBuf::from(env::var("OUT_DIR").unwrap());
+
+    bindings
+        .write_to_file(out_path.join("bindings.rs"))
+        .expect("Couldn't write bindings");
+
+    let tar = xz::read::XzDecoder::new(tar_data.as_slice());
+    let mut archive = tar::Archive::new(tar);
+
+    archive.unpack(out_dir.clone()).unwrap();
+
+    println!("cargo:rustc-link-search=native={}", out_dir);
+
     println!("cargo:rustc-link-lib=v8_initializers");
     println!("cargo:rustc-link-lib=v8_libbase");
     println!("cargo:rustc-link-lib=v8_base_without_compiler");
@@ -352,7 +355,6 @@
         .generate()
         .expect("Unable to generate bindings for `v8`!");
 
-<<<<<<< HEAD
     let out_path = PathBuf::from(out_dir);
 
     bindings
@@ -366,34 +368,6 @@
         if which::which(n).is_ok() {
             objcopy = Some(n);
             break;
-=======
-        let tar = xz::read::XzDecoder::new(tar_data.as_slice());
-        let mut archive = tar::Archive::new(tar);
-
-        archive.unpack(out_dir.clone()).unwrap();
-
-        println!("cargo:rustc-link-search=native={}", out_dir);
-
-        println!("cargo:rustc-link-lib=static=wee8");
-        println!("cargo:rustc-link-lib=v8_initializers");
-        println!("cargo:rustc-link-lib=v8_libbase");
-        println!("cargo:rustc-link-lib=v8_base_without_compiler");
-        println!("cargo:rustc-link-lib=v8_compiler");
-        println!("cargo:rustc-link-lib=v8_libplatform");
-        println!("cargo:rustc-link-lib=v8_libsampler");
-        println!("cargo:rustc-link-lib=v8_snapshot");
-        println!("cargo:rustc-link-lib=v8_torque_generated");
-
-        if cfg!(any(target_os = "linux")) {
-            println!("cargo:rustc-link-lib=stdc++");
-        } else if cfg!(target_os = "windows") {
-            /* do nothing */
-            println!("cargo:rustc-link-lib=winmm");
-            println!("cargo:rustc-link-lib=dbghelp");
-            println!("cargo:rustc-link-lib=shlwapi");
-        } else {
-            println!("cargo:rustc-link-lib=c++");
->>>>>>> 397c01e7
         }
     }
 
