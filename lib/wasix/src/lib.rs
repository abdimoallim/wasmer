--- conflicted
+++ resolved
@@ -240,14 +240,7 @@
     /// [`NotFound`]: SpawnError::NotFound
     #[must_use]
     pub fn is_not_found(&self) -> bool {
-<<<<<<< HEAD
-        match self {
-            Self::NotFound { .. } | Self::MissingEntrypoint { .. } => true,
-            _ => false,
-        }
-=======
         matches!(self, Self::NotFound { .. } | Self::MissingEntrypoint { .. })
->>>>>>> 0d7ad765
     }
 }
 
