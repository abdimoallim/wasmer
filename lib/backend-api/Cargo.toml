--- conflicted
+++ resolved
@@ -32,16 +32,12 @@
 pin-project-lite = "0.2.10"
 serde_path_to_error = "0.1.14"
 harsh = "0.2.2"
-<<<<<<< HEAD
 reqwest = { workspace = true, default-features = false, features = ["json"] }
-=======
-reqwest = { version = "0.11.13", default-features = false, features = ["json"] }
 merge-streams = "0.1.2"
 
 [target.'cfg(target_family = "wasm")'.dependencies.getrandom]
 version = "0.2.14"
 features = ["js"]
->>>>>>> 05e410b0
 
 [dev-dependencies]
 base64 = "0.13.1"
