"""
Directs the executor to include this field or fragment only when the user is not logged in.
"""
directive @includeIfLoggedIn on FIELD | FRAGMENT_SPREAD | INLINE_FRAGMENT

"""
Directs the executor to skip this field or fragment when the user is not logged in.
"""
directive @skipIfLoggedIn on FIELD | FRAGMENT_SPREAD | INLINE_FRAGMENT

interface Node {
  """The ID of the object"""
  id: ID!
}

type PublicKey implements Node {
  """The ID of the object"""
  id: ID!
  owner: User!
  keyId: String!
  key: String!
  revokedAt: DateTime
  uploadedAt: DateTime!
  verifyingSignature: Signature
  revoked: Boolean!
}

type User implements Node & PackageOwner & Owner {
  firstName: String!
  lastName: String!
  email: String!
  dateJoined: DateTime!
  probationStartedAt: DateTime

  """Required. 150 characters or fewer. Letters, digits and @/./+/-/_ only."""
  username: String!
  registerIntent: String
  isEmailValidated: Boolean!
  bio: String
  location: String
  websiteUrl: String
  wasmerInternal: Boolean!

  """The ID of the object"""
  id: ID!
  globalName: String!
  globalId: ID!
  viewerCan(action: OwnerAction!): Boolean!
  avatar(size: Int = 80): String!
  limitState: LimitState!
  isViewer: Boolean!
  hasUsablePassword: Boolean
  fullName: String!
  githubUrl: String
  twitterUrl: String
  companyRole: String
  companyDescription: String
  publicActivity(offset: Int, before: String, after: String, first: Int, last: Int): ActivityEventConnection!
  billing: Billing
  waitlist(name: String!): WaitlistMember
  namespaces(role: GrapheneRole, offset: Int, before: String, after: String, first: Int, last: Int): NamespaceConnection!
  packages(collaborating: Boolean = false, offset: Int, before: String, after: String, first: Int, last: Int): PackageConnection!
  apps(collaborating: Boolean = false, sortBy: DeployAppsSortBy, offset: Int, before: String, after: String, first: Int, last: Int): DeployAppConnection!
  usageMetrics(
    variant: MetricType!
    grouping: MetricGrouping

    """List of app IDs. Metrics gets filtered for the specific apps."""
    appIds: [ID]

    """Optional time range filter."""
    timeRange: TimeRangeInput
  ): [UsageMetric]!
  domains(offset: Int, before: String, after: String, first: Int, last: Int): DNSDomainConnection!
  isStaff: Boolean
  packageVersions(offset: Int, before: String, after: String, first: Int, last: Int): PackageVersionConnection!
  packageTransfersIncoming(offset: Int, before: String, after: String, first: Int, last: Int): PackageTransferRequestConnection!
  packageInvitesIncoming(offset: Int, before: String, after: String, first: Int, last: Int): PackageCollaboratorInviteConnection!
  namespaceInvitesIncoming(offset: Int, before: String, after: String, first: Int, last: Int): NamespaceCollaboratorInviteConnection!
  apiTokens(before: String, after: String, first: Int, last: Int): APITokenConnection!
  notifications(before: String, after: String, first: Int, last: Int): UserNotificationConnection!
  dashboardActivity(offset: Int, before: String, after: String, first: Int, last: Int): ActivityEventConnection!
  loginMethods: [LoginMethod!]!
  githubUser: SocialAuth
  githubScopes: [String]!
  githubRepositories: [GithubRepository]!
  isPro: Boolean!
  currentUsage(
    """List of app IDs. Usage gets filtered for the specific apps."""
    appIds: [ID]

    """Optional time range filter."""
    timeRange: TimeRangeInput
  ): OwnerUsageSummary
  webhooks: [Webhook]
}

"""Setup for backwards compatibility with existing frontends."""
interface PackageOwner {
  globalName: String!
  globalId: ID!
  viewerCan(action: OwnerAction!): Boolean!
}

enum OwnerAction {
  DEPLOY_APP
  PUBLISH_PACKAGE
}

"""An owner of a package."""
interface Owner {
  globalName: String!
  globalId: ID!
  viewerCan(action: OwnerAction!): Boolean!
}

"""
The `DateTime` scalar type represents a DateTime
value as specified by
[iso8601](https://en.wikipedia.org/wiki/ISO_8601).
"""
scalar DateTime

enum LimitState {
  not_limited
  nearing_limits
  under_probation
  limit_exceeded
}

type ActivityEventConnection {
  """Pagination data for this connection."""
  pageInfo: PageInfo!

  """Contains the nodes in this connection."""
  edges: [ActivityEventEdge]!

  """Total number of items in the connection."""
  totalCount: Int
}

"""
The Relay compliant `PageInfo` type, containing data necessary to paginate this connection.
"""
type PageInfo {
  """When paginating forwards, are there more items?"""
  hasNextPage: Boolean!

  """When paginating backwards, are there more items?"""
  hasPreviousPage: Boolean!

  """When paginating backwards, the cursor to continue."""
  startCursor: String

  """When paginating forwards, the cursor to continue."""
  endCursor: String
}

"""A Relay edge containing a `ActivityEvent` and its cursor."""
type ActivityEventEdge {
  """The item at the end of the edge"""
  node: ActivityEvent

  """A cursor for use in pagination"""
  cursor: String!
}

type ActivityEvent implements Node {
  """The ID of the object"""
  id: ID!
  body: EventBody!
  actorIcon: String!
  createdAt: DateTime!
}

type EventBody {
  text: String!
  ranges: [NodeBodyRange!]!
}

type NodeBodyRange {
  entity: Node!
  offset: Int!
  length: Int!
}

type WaitlistMember implements Node {
  waitlist: Waitlist!
  joinedAt: DateTime!
  approvedAt: DateTime

  """The ID of the object"""
  id: ID!
  member: Owner!
  approved: Boolean!
}

type Waitlist implements Node {
  name: String!
  createdAt: DateTime!
  updatedAt: DateTime!

  """The ID of the object"""
  id: ID!
}

type NamespaceConnection {
  """Pagination data for this connection."""
  pageInfo: PageInfo!

  """Contains the nodes in this connection."""
  edges: [NamespaceEdge]!

  """Total number of items in the connection."""
  totalCount: Int
}

"""A Relay edge containing a `Namespace` and its cursor."""
type NamespaceEdge {
  """The item at the end of the edge"""
  node: Namespace

  """A cursor for use in pagination"""
  cursor: String!
}

type Namespace implements Node & PackageOwner & Owner {
  """The ID of the object"""
  id: ID!
  probationStartedAt: DateTime
  name: String!
  displayName: String
  description: String!
  avatarUpdatedAt: DateTime
  twitterHandle: String
  githubHandle: String
  websiteUrl: String
  createdAt: DateTime!
  updatedAt: DateTime!
  wasmerInternal: Boolean!
  maintainerInvites(offset: Int, before: String, after: String, first: Int, last: Int): NamespaceCollaboratorInviteConnection!
  userSet(offset: Int, before: String, after: String, first: Int, last: Int): UserConnection!
  globalName: String!
  globalId: ID!
  viewerCan(action: OwnerAction!): Boolean!
  limitState: LimitState!
  avatar: String!
  packages(offset: Int, before: String, after: String, first: Int, last: Int): PackageConnection!
  apps(sortBy: DeployAppsSortBy, offset: Int, before: String, after: String, first: Int, last: Int): DeployAppConnection!
  packageVersions(offset: Int, before: String, after: String, first: Int, last: Int): PackageVersionConnection!
  collaborators(offset: Int, before: String, after: String, first: Int, last: Int): NamespaceCollaboratorConnection!
  publicActivity(before: String, after: String, first: Int, last: Int): ActivityEventConnection!
  pendingInvites(offset: Int, before: String, after: String, first: Int, last: Int): NamespaceCollaboratorInviteConnection!
  viewerHasRole(role: GrapheneRole!): Boolean!
  viewerAsCollaborator(role: GrapheneRole): NamespaceCollaborator

  """Whether the current user is invited to the namespace"""
  viewerIsInvited: Boolean!

  """The invitation for the current user to the namespace"""
  viewerInvitation: NamespaceCollaboratorInvite
  packageTransfersIncoming(offset: Int, before: String, after: String, first: Int, last: Int): PackageTransferRequestConnection!
  usageMetrics(
    variant: MetricType!
    grouping: MetricGrouping

    """List of app IDs. Metrics gets filtered for the specific apps."""
    appIds: [ID]

    """Optional time range filter."""
    timeRange: TimeRangeInput
  ): [UsageMetric]!
  domains(offset: Int, before: String, after: String, first: Int, last: Int): DNSDomainConnection!
  isPro: Boolean!
  billing: Billing
  currentUsage(
    """List of app IDs. Usage gets filtered for the specific apps."""
    appIds: [ID]

    """Optional time range filter."""
    timeRange: TimeRangeInput
  ): OwnerUsageSummary
}

type NamespaceCollaboratorInviteConnection {
  """Pagination data for this connection."""
  pageInfo: PageInfo!

  """Contains the nodes in this connection."""
  edges: [NamespaceCollaboratorInviteEdge]!

  """Total number of items in the connection."""
  totalCount: Int
}

"""
A Relay edge containing a `NamespaceCollaboratorInvite` and its cursor.
"""
type NamespaceCollaboratorInviteEdge {
  """The item at the end of the edge"""
  node: NamespaceCollaboratorInvite

  """A cursor for use in pagination"""
  cursor: String!
}

type NamespaceCollaboratorInvite implements Node {
  """The ID of the object"""
  id: ID!
  requestedBy: User!
  user: User
  inviteEmail: String
  namespace: Namespace!
  role: RegistryNamespaceMaintainerInviteRoleChoices!
  accepted: NamespaceCollaborator
  approvedBy: User
  declinedBy: User
  createdAt: DateTime!
  expiresAt: DateTime!
  closedAt: DateTime
}

enum RegistryNamespaceMaintainerInviteRoleChoices {
  """Owner"""
  OWNER

  """Admin"""
  ADMIN

  """Editor"""
  EDITOR

  """Viewer"""
  VIEWER
}

type NamespaceCollaborator implements Node {
  """The ID of the object"""
  id: ID!
  user: User!
  role: RegistryNamespaceMaintainerRoleChoices!
  namespace: Namespace!
  createdAt: DateTime!
  updatedAt: DateTime!
  invite: NamespaceCollaboratorInvite
}

enum RegistryNamespaceMaintainerRoleChoices {
  """Owner"""
  OWNER

  """Admin"""
  ADMIN

  """Editor"""
  EDITOR

  """Viewer"""
  VIEWER
}

type UserConnection {
  """Pagination data for this connection."""
  pageInfo: PageInfo!

  """Contains the nodes in this connection."""
  edges: [UserEdge]!

  """Total number of items in the connection."""
  totalCount: Int
}

"""A Relay edge containing a `User` and its cursor."""
type UserEdge {
  """The item at the end of the edge"""
  node: User

  """A cursor for use in pagination"""
  cursor: String!
}

type PackageConnection {
  """Pagination data for this connection."""
  pageInfo: PageInfo!

  """Contains the nodes in this connection."""
  edges: [PackageEdge]!

  """Total number of items in the connection."""
  totalCount: Int
}

"""A Relay edge containing a `Package` and its cursor."""
type PackageEdge {
  """The item at the end of the edge"""
  node: Package

  """A cursor for use in pagination"""
  cursor: String!
}

type Package implements Likeable & Node & PackageOwner {
  """The ID of the object"""
  id: ID!
  name: String!
  namespace: String!
  private: Boolean!
  createdAt: DateTime!
  updatedAt: DateTime!
  maintainers: [User]! @deprecated(reason: "Please use collaborators instead")
  curated: Boolean!
  ownerObjectId: Int!
  lastVersion: PackageVersion

  """The app icon. It should be formatted in the same way as Apple icons"""
  icon: String!
  totalDownloads: Int!
  iconUpdatedAt: DateTime
  likersCount: Int!
  watchersCount: Int!
  webcs(offset: Int, before: String, after: String, first: Int, last: Int): WebcImageConnection!
  packagewebcSet(offset: Int, before: String, after: String, first: Int, last: Int): PackageWebcConnection!
  versions: [PackageVersion]
  collectionSet: [Collection!]!

  """List of app templates for this package"""
  appTemplates(offset: Int, before: String, after: String, first: Int, last: Int): AppTemplateConnection!
  categories(offset: Int, before: String, after: String, first: Int, last: Int): CategoryConnection!
  keywords(offset: Int, before: String, after: String, first: Int, last: Int): PackageKeywordConnection!
  viewerHasLiked: Boolean!
  globalName: String!
  globalId: ID!
  viewerCan(action: OwnerAction!): Boolean!
  alias: String
  displayName: String!

  """The name of the package without the owner"""
  packageName: String!

  """The app icon. It should be formatted in the same way as Apple icons"""
  appIcon: String! @deprecated(reason: "Please use icon instead")

  """The total number of downloads of the package"""
  downloadsCount: Int

  """The public keys for all the published versions"""
  publicKeys: [PublicKey!]!
  collaborators(offset: Int, before: String, after: String, first: Int, last: Int): PackageCollaboratorConnection!
  pendingInvites(offset: Int, before: String, after: String, first: Int, last: Int): PackageCollaboratorInviteConnection!
  viewerHasRole(role: GrapheneRole!): Boolean!
  viewerAsCollaborator(role: GrapheneRole): PackageCollaborator
  owner: PackageOwner!
  isTransferring: Boolean!
  activeTransferRequest: PackageTransferRequest
  isArchived: Boolean!
  viewerIsWatching: Boolean!
  showDeployButton: Boolean!
  similarPackageVersions(before: String, after: String, first: Int, last: Int): PackageSearchConnection!

  """Whether the current user is invited to the package"""
  viewerIsInvited: Boolean!

  """The invitation for the current user to the package"""
  viewerInvitation: PackageCollaboratorInvite
}

interface Likeable {
  id: ID!
  likersCount: Int!
  viewerHasLiked: Boolean!
}

type PackageVersion implements Node & PackageReleaseInterface & PackageInstance {
  """The ID of the object"""
  id: ID!
  createdAt: DateTime!
  updatedAt: DateTime!
  deletedAt: DateTime
  package: Package!
  webc: WebcImage
  webcV3: WebcImage

  """List of direct dependencies of this package version"""
  dependencies(offset: Int, before: String, after: String, first: Int, last: Int): PackageVersionConnection!
  publishedBy: User!
  tag: String!
  clientName: String
  webcGenerationErrors: String
  version: String!
  description: String!
  manifest: String!
  license: String
  licenseFile: String
  readme: String
  witMd: String
  repository: String
  homepage: String
  staticObjectsCompiled: Boolean!
  nativeExecutablesCompiled: Boolean!
  signature: Signature
  isArchived: Boolean!
  file: String!

  """"""
  fileSize: BigInt!
  totalDownloads: Int!
  bindingsState: RegistryPackageVersionBindingsStateChoices!
  nativeExecutablesState: RegistryPackageVersionNativeExecutablesStateChoices!
  packagewebcSet(offset: Int, before: String, after: String, first: Int, last: Int): PackageWebcConnection!
  lastversionPackage(offset: Int, before: String, after: String, first: Int, last: Int): PackageConnection!
  commands: [Command!]!
  nativeexecutableSet(offset: Int, before: String, after: String, first: Int, last: Int): NativeExecutableConnection!
  bindingsgeneratorSet(offset: Int, before: String, after: String, first: Int, last: Int): BindingsGeneratorConnection!
  javascriptlanguagebindingSet(offset: Int, before: String, after: String, first: Int, last: Int): PackageVersionNPMBindingConnection!
  pythonlanguagebindingSet(offset: Int, before: String, after: String, first: Int, last: Int): PackageVersionPythonBindingConnection!
  deployappversionSet(offset: Int, before: String, after: String, first: Int, last: Int): DeployAppVersionConnection!
  piritaManifest: JSONString
  piritaOffsets: JSONString
  piritaVolumes: JSONString
  piritaFile: String @deprecated(reason: "Please use distribution.piritaDownloadUrl instead.")
  piritaFileSize: Int @deprecated(reason: "Please use distribution.piritaSize instead.")
  pirita256hash: String @deprecated(reason: "Please use distribution.piritaSha256Hash instead.")
  distribution(version: WebcVersion): PackageDistribution!
  filesystem: [PackageVersionFilesystem]!
  isLastVersion: Boolean!
  witFile: String
  isSigned: Boolean!
  moduleInterfaces: [InterfaceVersion!]!
  modules: [PackageVersionModule!]!
  getPiritaContents(volume: String! = "atom", base: String! = ""): [PiritaFilesystemItem!]!
  getWebcContents(volume: String! = "atom", base: String! = "/"): [WEBCFilesystemItem!]!
  nativeExecutables(triple: String, wasmerCompilerVersion: String): [NativeExecutable]
  bindings: [PackageVersionLanguageBinding]!
  npmBindings: PackageVersionNPMBinding
  pythonBindings: PackageVersionPythonBinding
  bindingsSet(before: String, after: String, first: Int, last: Int): PackageVersionBindingConnection
  hasBindings: Boolean!
  hasCommands: Boolean!
  showDeployButton: Boolean!
  isCorrupt: Boolean!
}

interface PackageReleaseInterface {
  piritaManifest: JSONString
  piritaOffsets: JSONString
  piritaVolumes: JSONString
  isArchived: Boolean!
  clientName: String
  publishedBy: User!
  createdAt: DateTime!
  updatedAt: DateTime!
  package: Package!
  webc: WebcImage
  webcV3: WebcImage
  tag: String!
}

"""
Allows use of a JSON String for input / output from the GraphQL schema.

Use of this type is *not recommended* as you lose the benefits of having a defined, static
schema (one of the key benefits of GraphQL).
"""
scalar JSONString

type WebcImage implements Node {
  """The ID of the object"""
  id: ID!

  """The version of the webc image, defaults to v2."""
  version: WebcVersion!

  """"""
  fileSize: BigInt!
  manifest: JSONString!
  volumes: JSONString!
  offsets: JSONString!
  webcSha256: String!
  targzSha256: String
  createdAt: DateTime!
  updatedAt: DateTime!
  webcUrl: String!
}

enum WebcVersion {
  V2
  V3
}

"""
The `BigInt` scalar type represents non-fractional whole numeric values.
`BigInt` is not constrained to 32-bit like the `Int` type and thus is a less
compatible type.
"""
scalar BigInt

type PackageVersionConnection {
  """Pagination data for this connection."""
  pageInfo: PageInfo!

  """Contains the nodes in this connection."""
  edges: [PackageVersionEdge]!

  """Total number of items in the connection."""
  totalCount: Int
}

"""A Relay edge containing a `PackageVersion` and its cursor."""
type PackageVersionEdge {
  """The item at the end of the edge"""
  node: PackageVersion

  """A cursor for use in pagination"""
  cursor: String!
}

enum RegistryPackageVersionBindingsStateChoices {
  """Bindings are not detected"""
  NOT_PRESENT

  """Bindings are being built"""
  GENERATING

  """Bindings generation has failed"""
  ERROR

  """Bindings are built and present"""
  GENERATED_AND_PRESENT
}

enum RegistryPackageVersionNativeExecutablesStateChoices {
  """Native Executables are not detected"""
  NOT_PRESENT

  """Native Executables are being built"""
  GENERATING

  """Native Executables generation has failed"""
  ERROR

  """Native Executables are built and present"""
  GENERATED_AND_PRESENT
}

type PackageWebcConnection {
  """Pagination data for this connection."""
  pageInfo: PageInfo!

  """Contains the nodes in this connection."""
  edges: [PackageWebcEdge]!

  """Total number of items in the connection."""
  totalCount: Int
}

"""A Relay edge containing a `PackageWebc` and its cursor."""
type PackageWebcEdge {
  """The item at the end of the edge"""
  node: PackageWebc

  """A cursor for use in pagination"""
  cursor: String!
}

type PackageWebc implements Node & PackageReleaseInterface & PackageInstance {
  """The ID of the object"""
  id: ID!
  createdAt: DateTime!
  updatedAt: DateTime!
  package: Package!
  webc: WebcImage
  piritaManifest: JSONString
  piritaOffsets: JSONString
  piritaVolumes: JSONString
  isArchived: Boolean!
  clientName: String
  publishedBy: User!
  webcV3: WebcImage
  tag: String!
  webcUrl: String!
}

type Command {
  command: String!
  packageVersion: PackageVersion!
  module: PackageVersionModule
}

type PackageVersionModule {
  name: String!
  source: String!
  abi: String
  publicUrl: String!
  atom: PiritaFilesystemFile!
  rangeHeader: String!
}

type PiritaFilesystemFile {
  name(display: PiritaFilesystemNameDisplay): String!
  size: Int!
  offset: Int!
}

enum PiritaFilesystemNameDisplay {
  RELATIVE
  ABSOLUTE
}

type NativeExecutableConnection {
  """Pagination data for this connection."""
  pageInfo: PageInfo!

  """Contains the nodes in this connection."""
  edges: [NativeExecutableEdge]!

  """Total number of items in the connection."""
  totalCount: Int
}

"""A Relay edge containing a `NativeExecutable` and its cursor."""
type NativeExecutableEdge {
  """The item at the end of the edge"""
  node: NativeExecutable

  """A cursor for use in pagination"""
  cursor: String!
}

type NativeExecutable implements Node {
  """The ID of the object"""
  id: ID!
  module: String! @deprecated(reason: "Use filename instead")
  filename: String!
  filesize: Int!
  targetTriple: String!
  downloadUrl: String!
}

type BindingsGeneratorConnection {
  """Pagination data for this connection."""
  pageInfo: PageInfo!

  """Contains the nodes in this connection."""
  edges: [BindingsGeneratorEdge]!

  """Total number of items in the connection."""
  totalCount: Int
}

"""A Relay edge containing a `BindingsGenerator` and its cursor."""
type BindingsGeneratorEdge {
  """The item at the end of the edge"""
  node: BindingsGenerator

  """A cursor for use in pagination"""
  cursor: String!
}

type BindingsGenerator implements Node {
  """The ID of the object"""
  id: ID!
  createdAt: DateTime!
  updatedAt: DateTime!
  packageVersion: PackageVersion!
  active: Boolean!
  commandName: String!
  registryJavascriptlanguagebindings(offset: Int, before: String, after: String, first: Int, last: Int): PackageVersionNPMBindingConnection!
  registryPythonlanguagebindings(offset: Int, before: String, after: String, first: Int, last: Int): PackageVersionPythonBindingConnection!
}

type PackageVersionNPMBindingConnection {
  """Pagination data for this connection."""
  pageInfo: PageInfo!

  """Contains the nodes in this connection."""
  edges: [PackageVersionNPMBindingEdge]!

  """Total number of items in the connection."""
  totalCount: Int
}

"""A Relay edge containing a `PackageVersionNPMBinding` and its cursor."""
type PackageVersionNPMBindingEdge {
  """The item at the end of the edge"""
  node: PackageVersionNPMBinding

  """A cursor for use in pagination"""
  cursor: String!
}

type PackageVersionNPMBinding implements PackageVersionLanguageBinding & Node {
  """The ID of the object"""
  id: ID!
  language: ProgrammingLanguage!

  """The URL of the generated artifacts on Wasmer CDN."""
  url: String!

  """When the binding was generated"""
  createdAt: DateTime!

  """Package version used to generate this binding"""
  generator: BindingsGenerator!
  name: String! @deprecated(reason: "Do not use this field, since bindings for all modules are generated at once now.")
  kind: String! @deprecated(reason: "Do not use this field, since bindings for all modules are generated at once now.")

  """Name of package source"""
  packageName: String!

  """Name of the package to import"""
  importablePackageName: String!

  """Code snippet example to use the package"""
  codeSnippetExample: String!
  module: String! @deprecated(reason: "Do not use this field, since bindings for all modules are generated at once now.")
  npmDefaultInstallPackageName(url: String): String! @deprecated(reason: "Please use packageName instead")
}

interface PackageVersionLanguageBinding {
  id: ID!
  language: ProgrammingLanguage!

  """The URL of the generated artifacts on Wasmer CDN."""
  url: String!

  """When the binding was generated"""
  createdAt: DateTime!

  """Package version used to generate this binding"""
  generator: BindingsGenerator!
  name: String! @deprecated(reason: "Do not use this field, since bindings for all modules are generated at once now.")
  kind: String! @deprecated(reason: "Do not use this field, since bindings for all modules are generated at once now.")

  """Name of package source"""
  packageName: String!

  """Name of the package to import"""
  importablePackageName: String!

  """Code snippet example to use the package"""
  codeSnippetExample: String!
  module: String! @deprecated(reason: "Do not use this field, since bindings for all modules are generated at once now.")
}

enum ProgrammingLanguage {
  PYTHON
  JAVASCRIPT
}

type PackageVersionPythonBindingConnection {
  """Pagination data for this connection."""
  pageInfo: PageInfo!

  """Contains the nodes in this connection."""
  edges: [PackageVersionPythonBindingEdge]!

  """Total number of items in the connection."""
  totalCount: Int
}

"""
A Relay edge containing a `PackageVersionPythonBinding` and its cursor.
"""
type PackageVersionPythonBindingEdge {
  """The item at the end of the edge"""
  node: PackageVersionPythonBinding

  """A cursor for use in pagination"""
  cursor: String!
}

type PackageVersionPythonBinding implements PackageVersionLanguageBinding & Node {
  """The ID of the object"""
  id: ID!
  language: ProgrammingLanguage!

  """The URL of the generated artifacts on Wasmer CDN."""
  url: String!

  """When the binding was generated"""
  createdAt: DateTime!

  """Package version used to generate this binding"""
  generator: BindingsGenerator!
  name: String! @deprecated(reason: "Do not use this field, since bindings for all modules are generated at once now.")
  kind: String! @deprecated(reason: "Do not use this field, since bindings for all modules are generated at once now.")

  """Name of package source"""
  packageName: String!

  """Name of the package to import"""
  importablePackageName: String!

  """Code snippet example to use the package"""
  codeSnippetExample: String!
  module: String! @deprecated(reason: "Do not use this field, since bindings for all modules are generated at once now.")
  pythonDefaultInstallPackageName(url: String): String!
}

type DeployAppVersionConnection {
  """Pagination data for this connection."""
  pageInfo: PageInfo!

  """Contains the nodes in this connection."""
  edges: [DeployAppVersionEdge]!

  """Total number of items in the connection."""
  totalCount: Int
}

"""A Relay edge containing a `DeployAppVersion` and its cursor."""
type DeployAppVersionEdge {
  """The item at the end of the edge"""
  node: DeployAppVersion

  """A cursor for use in pagination"""
  cursor: String!
}

type DeployAppVersion implements Node {
  """The ID of the object"""
  id: ID!
  app: DeployApp!
  yamlConfig: String!
  userYamlConfig: String!
  clientName: String!
  signature: String
  description: String
  publishedBy: User!
  disabledAt: DateTime
  disabledBy: User
  disabledReason: String
  disabledPermanently: Boolean!
  createdAt: DateTime!
  updatedAt: DateTime!
  configWebc: String @deprecated(reason: "webc support has been deprecated for apps")
  config: String! @deprecated(reason: "Please use jsonConfig instead")
  jsonConfig: String!
  url: String!
  permalink: String!
  urls: [String]!
  version: String!
  isActive: Boolean!
  manifest: String!
  logs(
    """
    Get logs starting from this timestamp. Takes EPOCH timestamp in seconds.
    """
    startingFrom: Float

    """Get logs starting from this timestamp. Takes ISO timestamp."""
    startingFromISO: DateTime

    """Fetch logs until this timestamp. Takes EPOCH timestamp in seconds."""
    until: Float

    """List of streams to fetch logs from. e.g. stdout, stderr."""
    streams: [LogStream]

    """List of instance ids to fetch logs from."""
    instanceIds: [String]

    """Filter for this request id in logs"""
    requestId: String
    before: String
    after: String
    first: Int
    last: Int
  ): LogConnection!
  usageMetrics(
    variant: MetricType!
    grouping: MetricGrouping

    """Optional time range filter."""
    timeRange: TimeRangeInput
  ): [UsageMetric]!
  sourcePackageVersion: PackageVersion
  sourcePackageRelease: PackageWebc
  sourcePackage: Package!
  aggregateMetrics: AggregateMetrics!
  volumes: [AppVersionVolume]
  gitSource: AutobuildRepository
  favicon: URL
  screenshot(viewportSize: AppScreenshotViewportSize, appearance: AppScreenshotAppearance): URL
}

type DeployApp implements Node & Owner {
  """The ID of the object"""
  id: ID!
  state: String!
  forceHttps: Boolean!
  createdBy: User!
  createdAt: DateTime!
  updatedAt: DateTime!
  activeVersion: DeployAppVersion
  managed: Boolean!
  willPerishAt: DateTime
  globalName: String!
  globalId: ID!
  viewerCan(action: OwnerAction!): Boolean!
  url: String!
  adminUrl: String!
  permalink: String!
  urls: [String]!
  description: String
  name: String!
  owner: Owner!
  versions(sortBy: DeployAppVersionsSortBy, createdAfter: DateTime, offset: Int, before: String, after: String, first: Int, last: Int): DeployAppVersionConnection!
  aggregateMetrics: AggregateMetrics!
  aliases(offset: Int, before: String, after: String, first: Int, last: Int): AppAliasConnection!
  domains(sortBy: AppAliasSortBy! = NEWEST, offset: Int, before: String, after: String, first: Int, last: Int): AppAliasConnection!
  secrets(offset: Int, before: String, after: String, first: Int, last: Int): SecretConnection!
  databases(offset: Int, before: String, after: String, first: Int, last: Int): AppDatabaseConnection!
  usageMetrics(
    variant: MetricType!
    grouping: MetricGrouping

    """Optional time range filter."""
    timeRange: TimeRangeInput
  ): [UsageMetric]!
  s3Url: URL
  s3Credentials: S3Credentials
  deleted: Boolean!
  favicon: URL
  screenshot(viewportSize: AppScreenshotViewportSize, appearance: AppScreenshotAppearance): URL
  deployments(before: String, after: String, first: Int, last: Int): DeploymentConnection
  buildConfiguration: BuildConfiguration
  mails: [AppMail]
  kind: Kind
}

enum DeployAppVersionsSortBy {
  NEWEST
  OLDEST
}

type AggregateMetrics {
  cpuTime: String!
  memoryTime: String!
  ingress: String!
  egress: String!
  noRequests: String!
  noFailedRequests: String!
  monthlyCost: String!
}

type AppAliasConnection {
  """Pagination data for this connection."""
  pageInfo: PageInfo!

  """Contains the nodes in this connection."""
  edges: [AppAliasEdge]!

  """Total number of items in the connection."""
  totalCount: Int
}

"""A Relay edge containing a `AppAlias` and its cursor."""
type AppAliasEdge {
  """The item at the end of the edge"""
  node: AppAlias

  """A cursor for use in pagination"""
  cursor: String!
}

type AppAlias implements Node {
  createdAt: DateTime!
  updatedAt: DateTime!
  lastCheckedAt: DateTime
  firstCheckedAt: DateTime
  name: String!
  app: DeployApp!
  isDefault: Boolean!
  hostname: String!
  text: String!
  kind: DeployAppAliasKindChoices!
  redirectsTo: AppAlias

  """The ID of the object"""
  id: ID!
  url: String!
  state: AppAliasVerificationStates!

  """
  List of records backend expects to move forward with domain verification
  """
  expectedDnsRecords: [AppAliasDNSRecord]

  """HTTP code for redirection"""
  redirectionHttpCode: HTTPRedirectType

  """list of AppAlias objects that redirect to this one."""
  redirectsFrom: [AppAlias]
}

enum DeployAppAliasKindChoices {
  """Deployment"""
  DEPLOYMENT

  """Domain"""
  DOMAIN
}

enum AppAliasVerificationStates {
  UNVERIFIED
  VERIFIED
  APEX_WITHOUT_REDIRECTION
}

type AppAliasDNSRecord {
  recordType: String!
  host: String!
  value: String!
}

enum HTTPRedirectType {
  TEMPORARY_REDIRECT
  TEMPORARY_FOUND
  PERMANENT_REDIRECT
  PERMANENT_MOVED
}

enum AppAliasSortBy {
  NEWEST
  OLDEST
}

type SecretConnection {
  """Pagination data for this connection."""
  pageInfo: PageInfo!

  """Contains the nodes in this connection."""
  edges: [SecretEdge]!

  """Total number of items in the connection."""
  totalCount: Int
}

"""A Relay edge containing a `Secret` and its cursor."""
type SecretEdge {
  """The item at the end of the edge"""
  node: Secret

  """A cursor for use in pagination"""
  cursor: String!
}

type Secret implements Node {
  createdAt: DateTime!
  updatedAt: DateTime!
  name: String!

  """The ID of the object"""
  id: ID!
}

type AppDatabaseConnection {
  """Pagination data for this connection."""
  pageInfo: PageInfo!

  """Contains the nodes in this connection."""
  edges: [AppDatabaseEdge]!

  """Total number of items in the connection."""
  totalCount: Int
}

"""A Relay edge containing a `AppDatabase` and its cursor."""
type AppDatabaseEdge {
  """The item at the end of the edge"""
  node: AppDatabase

  """A cursor for use in pagination"""
  cursor: String!
}

type AppDatabase implements Node {
  createdAt: DateTime!
  updatedAt: DateTime!
  deletedAt: DateTime
  name: String!
  username: String!
  app: DeployApp!

  """The ID of the object"""
  id: ID!
  host: String!
  port: String!
  phpmyadminUrl: String
  dbExplorerUrl: String
  password: String
}

type UsageMetric {
  variant: MetricType!
  value: Float!
  unit: MetricUnit!
  timestamp: DateTime!
}

enum MetricType {
  cpu_time
  memory_time
  network_egress
  network_ingress
  no_of_requests
  no_of_failed_requests
  cost
}

"""Units for metrics"""
enum MetricUnit {
  """represents the unit of "seconds"."""
  SEC

  """represents the unit of "milliseconds"."""
  MS

  """represents the unit of "hours"."""
  hours

  """represents the unit of "kilobytes"."""
  KB

  """represents the unit of "bytes"."""
  Bytes

  """represents the unit of "kilobytes per second"."""
  KBS

  """represents the unit of "number of requests"."""
  NO_REQUESTS

  """represents the unit of "cost" in USD."""
  DOLLARS
}

"""Groupings for metrics"""
enum MetricGrouping {
  BY_15_MINUTES
  BY_5_MINUTES
  BY_HOUR
  BY_DAY
  BY_WEEK
}

input TimeRangeInput {
  """Start of the time range."""
  fromDt: DateTime!

  """End of the time range."""
  toDt: DateTime
}

"""
The `URL` scalar type represents a URL as text, represented as UTF-8
character sequences.
"""
scalar URL

type S3Credentials {
  accessKey: String!
  secretKey: String!
  endpoint: String!
}

enum AppScreenshotViewportSize {
  MOBILE
  DESKTOP
}

enum AppScreenshotAppearance {
  LIGHT
  DARK
}

type DeploymentConnection {
  """Pagination data for this connection."""
  pageInfo: PageInfo!

  """Contains the nodes in this connection."""
  edges: [DeploymentEdge]!
}

"""A Relay edge containing a `Deployment` and its cursor."""
type DeploymentEdge {
  """The item at the end of the edge"""
  node: Deployment

  """A cursor for use in pagination"""
  cursor: String!
}

union Deployment = NakedDeployment | AutobuildRepository

type NakedDeployment implements Node {
  """The ID of the object"""
  id: ID!
  createdAt: DateTime!
  updatedAt: DateTime!
  appVersion: DeployAppVersion
}

type AutobuildRepository implements Node {
  """The ID of the object"""
  id: ID!
  appVersion: DeployAppVersion
  buildId: UUID!
  buildCmd: String
  installCmd: String
  user: User!
  name: String!
  namespace: String!
  createdAt: DateTime!
  updatedAt: DateTime!
  appName: String
  repoUrl: String!
  prevCommitHash: String
  commitHash: String!
  commitMessage: String!
  commitAuthorUsername: String!
  status: StatusEnum!
  logUrl: String
  commitUrl: String
  buildConfiguration: BuildConfiguration
}

"""
Leverages the internal Python implementation of UUID (uuid.UUID) to provide native UUID objects
in fields, resolvers and input.
"""
scalar UUID

enum StatusEnum {
  SUCCESS
  WORKING
  RUNNING
  FAILURE
  QUEUED
  TIMEOUT
  INTERNAL_ERROR
  CANCELLED
}

type BuildConfiguration implements Node {
  setupDb: Boolean!
  buildCmd: String!
  installCmd: String!
  canDeployWithoutRepo: Boolean!
  completionTimeInSeconds: Int!
  kind: BuildKind!
  repo: String!

  """The ID of the object"""
  id: ID!
  name: String!
}

type BuildKind implements Node {
  setupDb: Boolean!
  buildCmd: String!
  installCmd: String!
  canDeployWithoutRepo: Boolean!
  name: String!

  """The ID of the object"""
  id: ID!
}

type AppMail implements Node {
  emailAddr: String!
  login: String!
  passwordSecret: Secret!

  """The ID of the object"""
  id: ID!
}

union Kind = WordpressAppKind

type WordpressAppKind {
  adminUrl: String!
  liveConfig(forceFetch: Boolean): WordpressLiveConfig
}

type WordpressLiveConfig {
  checkedAt: DateTime!
  wordpressVersion: String!
  phpVersion: String!
  mysqlServer: String!
  plugins: [WordPressPlugin]!
  themes: [WordPressTheme]!
  isLive: Boolean!
  usersCount: Int!
  publishedPostsCount: Int!
  publishedPagesCount: Int!
}

type WordPressPlugin {
  slug: String!
  name: String!
  icon: String
  version: String!
  latestVersion: String
  active: Boolean!
  description: String
}

type WordPressTheme {
  slug: String!
  name: String!
  version: String!
  latestVersion: String
  active: Boolean!
  description: String
}

type LogConnection {
  """Pagination data for this connection."""
  pageInfo: PageInfo!

  """Contains the nodes in this connection."""
  edges: [LogEdge]!
}

"""A Relay edge containing a `Log` and its cursor."""
type LogEdge {
  """The item at the end of the edge"""
  node: Log

  """A cursor for use in pagination"""
  cursor: String!
}

enum LogStream {
  STDOUT
  STDERR
  RUNTIME
}

type AppVersionVolume {
  id: ID!
  name: String!
  s3Url: String!
  mountPaths: [AppVersionVolumeMountPath]!
  size: BigInt
  usedSize: BigInt
}

type AppVersionVolumeMountPath {
  path: String!
  subpath: String
}

type PackageDistribution {
  """
  Download URL of the tar.gz file.
  If the package was published with webc only,this will contain download URL for webc file instead.
  """
  downloadUrl: String!
  expiresInSeconds: Int
  size: Int
  piritaDownloadUrl: String
  piritaExpiresInSeconds: Int
  piritaSize: Int
  piritaSha256Hash: String
  webcDownloadUrl: String
  webcExpiresInSeconds: Int
  webcSize: Int
  webcSha256Hash: String
  webcVersion: WebcVersion
  webcManifest: JSONString
}

type PackageVersionFilesystem {
  wasm: String!
  host: String!
}

type InterfaceVersion implements Node {
  """The ID of the object"""
  id: ID!
  interface: Interface!
  version: String!
  content: String!
  createdAt: DateTime!
  updatedAt: DateTime!
  publishedBy: User!
  packageVersions(offset: Int, before: String, after: String, first: Int, last: Int): PackageVersionConnection!
}

type Interface implements Node {
  """The ID of the object"""
  id: ID!
  name: String!
  displayName: String!
  description: String!
  homepage: String
  icon: String
  createdAt: DateTime!
  updatedAt: DateTime!
  versions(offset: Int, before: String, after: String, first: Int, last: Int): InterfaceVersionConnection!
  lastVersion: InterfaceVersion
}

type InterfaceVersionConnection {
  """Pagination data for this connection."""
  pageInfo: PageInfo!

  """Contains the nodes in this connection."""
  edges: [InterfaceVersionEdge]!

  """Total number of items in the connection."""
  totalCount: Int
}

"""A Relay edge containing a `InterfaceVersion` and its cursor."""
type InterfaceVersionEdge {
  """The item at the end of the edge"""
  node: InterfaceVersion

  """A cursor for use in pagination"""
  cursor: String!
}

union PiritaFilesystemItem = PiritaFilesystemFile | PiritaFilesystemDir

type PiritaFilesystemDir {
  name(display: PiritaFilesystemNameDisplay): String!
}

type WEBCFilesystemItem {
  name: String!
  checksum: String!
  size: Int!
  offset: Int!
}

type PackageVersionBindingConnection {
  """Pagination data for this connection."""
  pageInfo: PageInfo!

  """Contains the nodes in this connection."""
  edges: [PackageVersionBindingEdge]!

  """Total number of items in the connection."""
  totalCount: Int
}

"""A Relay edge containing a `PackageVersionBinding` and its cursor."""
type PackageVersionBindingEdge {
  """The item at the end of the edge"""
  node: PackageVersionBinding

  """A cursor for use in pagination"""
  cursor: String!
}

union PackageVersionBinding = PackageVersionNPMBinding | PackageVersionPythonBinding

type WebcImageConnection {
  """Pagination data for this connection."""
  pageInfo: PageInfo!

  """Contains the nodes in this connection."""
  edges: [WebcImageEdge]!

  """Total number of items in the connection."""
  totalCount: Int
}

"""A Relay edge containing a `WebcImage` and its cursor."""
type WebcImageEdge {
  """The item at the end of the edge"""
  node: WebcImage

  """A cursor for use in pagination"""
  cursor: String!
}

type Collection {
  slug: String!
  displayName: String!
  description: String!
  createdAt: DateTime!
  banner: String!
  packages(before: String, after: String, first: Int, last: Int): PackageConnection!
}

type AppTemplateConnection {
  """Pagination data for this connection."""
  pageInfo: PageInfo!

  """Contains the nodes in this connection."""
  edges: [AppTemplateEdge]!

  """Total number of items in the connection."""
  totalCount: Int
}

"""A Relay edge containing a `AppTemplate` and its cursor."""
type AppTemplateEdge {
  """The item at the end of the edge"""
  node: AppTemplate

  """A cursor for use in pagination"""
  cursor: String!
}

type AppTemplate implements Node {
  """The ID of the object"""
  id: ID!
  name: String!
  slug: String!
  description: String!
  demoUrl: String!
  repoUrl: String!
  branch: String
  category: AppTemplateCategory!
  isPublic: Boolean!
  createdAt: DateTime!
  updatedAt: DateTime!
  readme: String!
  useCases: JSONString!
  repoLicense: String!
  usingPackage: Package
  canDeployWithoutRepo: Boolean!
  completionTimeInSeconds: Int!
  highlighted: Boolean!
  defaultImage: String
  framework: String!
  templateFramework: TemplateFramework
  language: String!
  templateLanguage: TemplateLanguage
}

type AppTemplateCategory implements Node {
  """The ID of the object"""
  id: ID!
  name: String!
  slug: String!
  description: String!
  createdAt: DateTime!
  updatedAt: DateTime!
  appTemplates(offset: Int, before: String, after: String, first: Int, last: Int): AppTemplateConnection!
}

type TemplateFramework implements Node {
  """The ID of the object"""
  id: ID!
  createdAt: DateTime!
  updatedAt: DateTime!
  name: String!
  slug: String!
}

type TemplateLanguage implements Node {
  """The ID of the object"""
  id: ID!
  createdAt: DateTime!
  updatedAt: DateTime!
  name: String!
  slug: String!
}

type CategoryConnection {
  """Pagination data for this connection."""
  pageInfo: PageInfo!

  """Contains the nodes in this connection."""
  edges: [CategoryEdge]!

  """Total number of items in the connection."""
  totalCount: Int
}

"""A Relay edge containing a `Category` and its cursor."""
type CategoryEdge {
  """The item at the end of the edge"""
  node: Category

  """A cursor for use in pagination"""
  cursor: String!
}

type Category implements Node {
  """The ID of the object"""
  id: ID!

  """A category is a label that can be attached to a package."""
  name: String!
  packages(offset: Int, before: String, after: String, first: Int, last: Int): PackageConnection
}

type PackageKeywordConnection {
  """Pagination data for this connection."""
  pageInfo: PageInfo!

  """Contains the nodes in this connection."""
  edges: [PackageKeywordEdge]!

  """Total number of items in the connection."""
  totalCount: Int
}

"""A Relay edge containing a `PackageKeyword` and its cursor."""
type PackageKeywordEdge {
  """The item at the end of the edge"""
  node: PackageKeyword

  """A cursor for use in pagination"""
  cursor: String!
}

type PackageKeyword implements Node {
  """The ID of the object"""
  id: ID!
  name: String!
}

type PackageCollaboratorConnection {
  """Pagination data for this connection."""
  pageInfo: PageInfo!

  """Contains the nodes in this connection."""
  edges: [PackageCollaboratorEdge]!

  """Total number of items in the connection."""
  totalCount: Int
}

"""A Relay edge containing a `PackageCollaborator` and its cursor."""
type PackageCollaboratorEdge {
  """The item at the end of the edge"""
  node: PackageCollaborator

  """A cursor for use in pagination"""
  cursor: String!
}

type PackageCollaborator implements Node {
  """The ID of the object"""
  id: ID!
  user: User!
  role: RegistryPackageMaintainerRoleChoices!
  package: Package!
  createdAt: DateTime!
  updatedAt: DateTime!
  invite: PackageCollaboratorInvite
}

enum RegistryPackageMaintainerRoleChoices {
  """Owner"""
  OWNER

  """Admin"""
  ADMIN

  """Editor"""
  EDITOR

  """Viewer"""
  VIEWER
}

type PackageCollaboratorInvite implements Node {
  """The ID of the object"""
  id: ID!
  requestedBy: User!
  user: User
  inviteEmail: String
  package: Package!
  role: RegistryPackageMaintainerInviteRoleChoices!
  accepted: PackageCollaborator
  approvedBy: User
  declinedBy: User
  createdAt: DateTime!
  expiresAt: DateTime!
  closedAt: DateTime
}

enum RegistryPackageMaintainerInviteRoleChoices {
  """Owner"""
  OWNER

  """Admin"""
  ADMIN

  """Editor"""
  EDITOR

  """Viewer"""
  VIEWER
}

type PackageCollaboratorInviteConnection {
  """Pagination data for this connection."""
  pageInfo: PageInfo!

  """Contains the nodes in this connection."""
  edges: [PackageCollaboratorInviteEdge]!

  """Total number of items in the connection."""
  totalCount: Int
}

"""A Relay edge containing a `PackageCollaboratorInvite` and its cursor."""
type PackageCollaboratorInviteEdge {
  """The item at the end of the edge"""
  node: PackageCollaboratorInvite

  """A cursor for use in pagination"""
  cursor: String!
}

enum GrapheneRole {
  OWNER
  ADMIN
  EDITOR
  VIEWER
}

type PackageTransferRequest implements Node {
  """The ID of the object"""
  id: ID!
  requestedBy: User!
  previousOwnerObjectId: Int!
  newOwnerObjectId: Int!
  package: Package!
  approvedBy: User
  declinedBy: User
  createdAt: DateTime!
  expiresAt: DateTime!
  closedAt: DateTime
  previousOwner: PackageOwner!
  newOwner: PackageOwner!
}

type PackageSearchConnection {
  """Pagination data for this connection."""
  pageInfo: PageInfo!

  """Contains the nodes in this connection."""
  edges: [PackageSearchEdge]!
  totalCount: Int
}

"""A Relay edge containing a `PackageSearch` and its cursor."""
type PackageSearchEdge {
  """The item at the end of the edge"""
  node: PackageVersion

  """A cursor for use in pagination"""
  cursor: String!
}

type DeployAppConnection {
  """Pagination data for this connection."""
  pageInfo: PageInfo!

  """Contains the nodes in this connection."""
  edges: [DeployAppEdge]!

  """Total number of items in the connection."""
  totalCount: Int
}

"""A Relay edge containing a `DeployApp` and its cursor."""
type DeployAppEdge {
  """The item at the end of the edge"""
  node: DeployApp

  """A cursor for use in pagination"""
  cursor: String!
}

enum DeployAppsSortBy {
  NEWEST
  OLDEST
  MOST_ACTIVE
}

type NamespaceCollaboratorConnection {
  """Pagination data for this connection."""
  pageInfo: PageInfo!

  """Contains the nodes in this connection."""
  edges: [NamespaceCollaboratorEdge]!

  """Total number of items in the connection."""
  totalCount: Int
}

"""A Relay edge containing a `NamespaceCollaborator` and its cursor."""
type NamespaceCollaboratorEdge {
  """The item at the end of the edge"""
  node: NamespaceCollaborator

  """A cursor for use in pagination"""
  cursor: String!
}

type PackageTransferRequestConnection {
  """Pagination data for this connection."""
  pageInfo: PageInfo!

  """Contains the nodes in this connection."""
  edges: [PackageTransferRequestEdge]!

  """Total number of items in the connection."""
  totalCount: Int
}

"""A Relay edge containing a `PackageTransferRequest` and its cursor."""
type PackageTransferRequestEdge {
  """The item at the end of the edge"""
  node: PackageTransferRequest

  """A cursor for use in pagination"""
  cursor: String!
}

type DNSDomainConnection {
  """Pagination data for this connection."""
  pageInfo: PageInfo!

  """Contains the nodes in this connection."""
  edges: [DNSDomainEdge]!

  """Total number of items in the connection."""
  totalCount: Int
}

"""A Relay edge containing a `DNSDomain` and its cursor."""
type DNSDomainEdge {
  """The item at the end of the edge"""
  node: DNSDomain

  """A cursor for use in pagination"""
  cursor: String!
}

type DNSDomain implements Node {
  createdAt: DateTime!
  updatedAt: DateTime!
  deletedAt: DateTime
  name: String!

  """This zone will be accessible at /dns/{slug}/."""
  slug: String!
  zoneFile: String!

  """The ID of the object"""
  id: ID!
  records: [DNSRecord]
  owner: Owner!
}

union DNSRecord = ARecord | AAAARecord | CNAMERecord | TXTRecord | MXRecord | NSRecord | CAARecord | DNAMERecord | PTRRecord | SOARecord | SRVRecord | SSHFPRecord

type ARecord implements Node & DNSRecordInterface {
  createdAt: DateTime!
  updatedAt: DateTime!
  deletedAt: DateTime
  address: String!

  """The ID of the object"""
  id: ID!
  name: String!
  ttl: Int!
  dnsClass: String
  text: String!
  domain: DNSDomain!
}

interface DNSRecordInterface {
  name: String!
  ttl: Int!
  dnsClass: String
  text: String!
  domain: DNSDomain!
  createdAt: DateTime!
  updatedAt: DateTime!
  deletedAt: DateTime
}

type AAAARecord implements Node & DNSRecordInterface {
  createdAt: DateTime!
  updatedAt: DateTime!
  deletedAt: DateTime
  address: String!

  """The ID of the object"""
  id: ID!
  name: String!
  ttl: Int!
  dnsClass: String
  text: String!
  domain: DNSDomain!
}

type CNAMERecord implements Node & DNSRecordInterface {
  createdAt: DateTime!
  updatedAt: DateTime!
  deletedAt: DateTime

  """This domain name will alias to this canonical name."""
  cName: String!

  """The ID of the object"""
  id: ID!
  name: String!
  ttl: Int!
  dnsClass: String
  text: String!
  domain: DNSDomain!
}

type TXTRecord implements Node & DNSRecordInterface {
  createdAt: DateTime!
  updatedAt: DateTime!
  deletedAt: DateTime
  data: String!

  """The ID of the object"""
  id: ID!
  name: String!
  ttl: Int!
  dnsClass: String
  text: String!
  domain: DNSDomain!
}

type MXRecord implements Node & DNSRecordInterface {
  createdAt: DateTime!
  updatedAt: DateTime!
  deletedAt: DateTime
  preference: Int!
  exchange: String!

  """The ID of the object"""
  id: ID!
  name: String!
  ttl: Int!
  dnsClass: String
  text: String!
  domain: DNSDomain!
}

type NSRecord implements Node & DNSRecordInterface {
  createdAt: DateTime!
  updatedAt: DateTime!
  deletedAt: DateTime
  nsdname: String!

  """The ID of the object"""
  id: ID!
  name: String!
  ttl: Int!
  dnsClass: String
  text: String!
  domain: DNSDomain!
}

type CAARecord implements Node & DNSRecordInterface {
  createdAt: DateTime!
  updatedAt: DateTime!
  deletedAt: DateTime
  flags: Int!
  tag: DnsmanagerCertificationAuthorityAuthorizationRecordTagChoices!
  value: String!

  """The ID of the object"""
  id: ID!
  name: String!
  ttl: Int!
  dnsClass: String
  text: String!
  domain: DNSDomain!
}

enum DnsmanagerCertificationAuthorityAuthorizationRecordTagChoices {
  """issue"""
  ISSUE

  """issue wildcard"""
  ISSUEWILD

  """Incident object description exchange format"""
  IODEF
}

type DNAMERecord implements Node & DNSRecordInterface {
  createdAt: DateTime!
  updatedAt: DateTime!
  deletedAt: DateTime

  """
  This domain name will alias to the entire subtree of that delegation domain.
  """
  dName: String!

  """The ID of the object"""
  id: ID!
  name: String!
  ttl: Int!
  dnsClass: String
  text: String!
  domain: DNSDomain!
}

type PTRRecord implements Node & DNSRecordInterface {
  createdAt: DateTime!
  updatedAt: DateTime!
  deletedAt: DateTime
  ptrdname: String!

  """The ID of the object"""
  id: ID!
  name: String!
  ttl: Int!
  dnsClass: String
  text: String!
  domain: DNSDomain!
}

type SOARecord implements Node & DNSRecordInterface {
  createdAt: DateTime!
  updatedAt: DateTime!
  deletedAt: DateTime

  """Primary master name server for this zone."""
  mname: String!

  """Email address of the administrator responsible for this zone."""
  rname: String!

  """
  A slave name server will initiate a zone transfer if this serial is incremented.
  """
  serial: BigInt!

  """
  Number of seconds after which secondary name servers should query the master to detect zone changes.
  """
  refresh: BigInt!

  """
  Number of seconds after which secondary name servers should retry to request the serial number from the master if the master does not respond.
  """
  retry: BigInt!

  """
  Number of seconds after which secondary name servers should stop answering request for this zone if the master does not respond.
  """
  expire: BigInt!

  """Time to live for purposes of negative caching."""
  minimum: BigInt!

  """The ID of the object"""
  id: ID!
  name: String!
  ttl: Int!
  dnsClass: String
  text: String!
  domain: DNSDomain!
}

type SRVRecord implements Node & DNSRecordInterface {
  createdAt: DateTime!
  updatedAt: DateTime!
  deletedAt: DateTime

  """The symbolic name of the desired service."""
  service: String!

  """
  The transport protocol of the desired service, usually either TCP or UDP.
  """
  protocol: String!

  """The priority of the target host, lower value means more preferred."""
  priority: Int!

  """
  A relative weight for records with the same priority, higher value means higher chance of getting picked.
  """
  weight: Int!
  port: Int!

  """
  The canonical hostname of the machine providing the service, ending in a dot.
  """
  target: String!

  """The ID of the object"""
  id: ID!
  name: String!
  ttl: Int!
  dnsClass: String
  text: String!
  domain: DNSDomain!
}

type SSHFPRecord implements Node & DNSRecordInterface {
  createdAt: DateTime!
  updatedAt: DateTime!
  deletedAt: DateTime
  algorithm: DnsmanagerSshFingerprintRecordAlgorithmChoices!
  type: DnsmanagerSshFingerprintRecordTypeChoices!
  fingerprint: String!

  """The ID of the object"""
  id: ID!
  name: String!
  ttl: Int!
  dnsClass: String
  text: String!
  domain: DNSDomain!
}

enum DnsmanagerSshFingerprintRecordAlgorithmChoices {
  """RSA"""
  A_1

  """DSA"""
  A_2

  """ECDSA"""
  A_3

  """Ed25519"""
  A_4
}

enum DnsmanagerSshFingerprintRecordTypeChoices {
  """SHA-1"""
  A_1

  """SHA-256"""
  A_2
}

"""Usage summary for a specific owner."""
type OwnerUsageSummary {
  since: DateTime!
  cpuTime: Usage!
  noRequests: Usage!
  ingress: Usage!
  egress: Usage!
  appCount: Usage!
  buildMinutes: Usage!
}

"""Individual usage metrics for a specific app."""
type Usage {
  used: Int!
  max: Int
  charge: MoneyType!
  usedPercent: Float!
  unit: String
  nearingLimits: Boolean!
}

type MoneyType {
  amount: String
  currency: String
}

type APITokenConnection {
  """Pagination data for this connection."""
  pageInfo: PageInfo!

  """Contains the nodes in this connection."""
  edges: [APITokenEdge]!
}

"""A Relay edge containing a `APIToken` and its cursor."""
type APITokenEdge {
  """The item at the end of the edge"""
  node: APIToken

  """A cursor for use in pagination"""
  cursor: String!
}

type APIToken implements Node {
  user: User!
  identifier: String
  createdAt: DateTime!
  revokedAt: DateTime
  lastUsedAt: DateTime
  nonceSet(offset: Int, before: String, after: String, first: Int, last: Int): NonceConnection!

  """The ID of the object"""
  id: ID!
}

type NonceConnection {
  """Pagination data for this connection."""
  pageInfo: PageInfo!

  """Contains the nodes in this connection."""
  edges: [NonceEdge]!

  """Total number of items in the connection."""
  totalCount: Int
}

"""A Relay edge containing a `Nonce` and its cursor."""
type NonceEdge {
  """The item at the end of the edge"""
  node: Nonce

  """A cursor for use in pagination"""
  cursor: String!
}

type Nonce implements Node {
  """The ID of the object"""
  id: ID!
  name: String!
  callbackUrl: String!
  createdAt: DateTime!
  isValidated: Boolean!
  secret: String!
  token: String!
  expired: Boolean!
  authUrl: String!
}

type UserNotificationConnection {
  """Pagination data for this connection."""
  pageInfo: PageInfo!

  """Contains the nodes in this connection."""
  edges: [UserNotificationEdge]!
  hasPendingNotifications: Boolean!
  pendingNotificationsCount: Int!
}

"""A Relay edge containing a `UserNotification` and its cursor."""
type UserNotificationEdge {
  """The item at the end of the edge"""
  node: UserNotification

  """A cursor for use in pagination"""
  cursor: String!
}

type UserNotification implements Node {
  """The ID of the object"""
  id: ID!
  icon: String
  body: EventBody!
  seenState: UserNotificationSeenState!
  kind: UserNotificationKind
  createdAt: DateTime!
}

enum UserNotificationSeenState {
  UNSEEN
  SEEN
  SEEN_AND_READ
}

union UserNotificationKind = UserNotificationKindPublishedPackageVersion | UserNotificationKindIncomingPackageTransfer | UserNotificationKindIncomingPackageInvite | UserNotificationKindIncomingNamespaceInvite | UserNotificationKindValidateEmail

type UserNotificationKindPublishedPackageVersion {
  packageVersion: PackageVersion!
}

type UserNotificationKindIncomingNamespaceInvite {
  namespaceInvite: NamespaceCollaboratorInvite!
}

type UserNotificationKindValidateEmail {
  user: User!
}

"""

    Enum of ways a user can login. One user can have many login methods
    associated with their account.
    
"""
enum LoginMethod {
  GOOGLE
  GITHUB
  PASSWORD
}

type SocialAuth implements Node {
  """The ID of the object"""
  id: ID!
  user: User!
  provider: String!
  uid: String!
  extraData: JSONString!
  created: DateTime!
  modified: DateTime!
  username: String!
}

type GithubRepository {
  url: String!
  name: String!
  namespace: String!
}

type Webhook implements Node {
  url: String!
  active: Boolean!

  """The ID of the object"""
  id: ID!
}

type Signature {
  id: ID!
  publicKey: PublicKey!
  data: String!
  createdAt: DateTime!
}

type StripeCustomer {
  id: ID!
}

type Billing {
  stripeCustomer: StripeCustomer!
  payments: [PaymentIntent]!
  subscriptions: [WasmerSubscription]!
  paymentMethods: [PaymentMethod]!
}

type PaymentIntent implements Node {
  """The datetime this object was created in stripe."""
  created: DateTime

  """Three-letter ISO currency code"""
  currency: String!

  """
  Status of this PaymentIntent, one of requires_payment_method, requires_confirmation, requires_action, processing, requires_capture, canceled, or succeeded. You can read more about PaymentIntent statuses here.
  """
  status: DjstripePaymentIntentStatusChoices!

  """The ID of the object"""
  id: ID!
  amount: String!
}

enum DjstripePaymentIntentStatusChoices {
  """
  Cancellation invalidates the intent for future confirmation and cannot be undone.
  """
  CANCELED

  """Required actions have been handled."""
  PROCESSING

  """Payment Method require additional action, such as 3D secure."""
  REQUIRES_ACTION

  """Capture the funds on the cards which have been put on holds."""
  REQUIRES_CAPTURE

  """Intent is ready to be confirmed."""
  REQUIRES_CONFIRMATION

  """Intent created and requires a Payment Method to be attached."""
  REQUIRES_PAYMENT_METHOD

  """The funds are in your account."""
  SUCCEEDED
}

type WasmerSubscription implements Node {
  """The datetime this object was created in stripe."""
  created: DateTime

  """A description of this object."""
  description: String

  """
  A date in the future at which the subscription will automatically get canceled.
  """
  cancelAt: DateTime

  """
  If the subscription has been canceled with the ``at_period_end`` flag set to true, ``cancel_at_period_end`` on the subscription will be true. You can use this attribute to determine whether a subscription that has a status of active is scheduled to be canceled at the end of the current period.
  """
  cancelAtPeriodEnd: Boolean!

  """
  If the subscription has been canceled, the date of that cancellation. If the subscription was canceled with ``cancel_at_period_end``, canceled_at will still reflect the date of the initial cancellation request, not the end of the subscription period when the subscription is automatically moved to a canceled state.
  """
  canceledAt: DateTime

  """
  End of the current period for which the subscription has been invoiced. At the end of this period, a new invoice will be created.
  """
  currentPeriodEnd: DateTime!

  """
  Start of the current period for which the subscription has been invoiced.
  """
  currentPeriodStart: DateTime!

  """
  Number of days a customer has to pay invoices generated by this subscription. This value will be `null` for subscriptions where `billing=charge_automatically`.
  """
  daysUntilDue: Int

  """
  If the subscription has ended (either because it was canceled or because the customer was switched to a subscription to a new plan), the date the subscription ended.
  """
  endedAt: DateTime

  """
  Date when the subscription was first created. The date might differ from the created date due to backdating.
  """
  startDate: DateTime

  """The status of this subscription."""
  status: DjstripeSubscriptionStatusChoices!

  """If the subscription has a trial, the end of that trial."""
  trialEnd: DateTime

  """If the subscription has a trial, the beginning of that trial."""
  trialStart: DateTime

  """The ID of the object"""
  id: ID!
}

enum DjstripeSubscriptionStatusChoices {
  """Active"""
  ACTIVE

  """Canceled"""
  CANCELED

  """Incomplete"""
  INCOMPLETE

  """Incomplete Expired"""
  INCOMPLETE_EXPIRED

  """Past due"""
  PAST_DUE

  """Trialing"""
  TRIALING

  """Unpaid"""
  UNPAID
}

union PaymentMethod = CardPaymentMethod

type CardPaymentMethod implements Node {
  """The ID of the object"""
  id: ID!
  brand: CardBrand!
  country: String!
  expMonth: Int!
  expYear: Int!
  funding: CardFunding!
  last4: String!
  isDefault: Boolean!
}

"""
Card brand.

Can be amex, diners, discover, jcb, mastercard, unionpay, visa, or unknown.
"""
enum CardBrand {
  AMEX
  DINERS
  DISCOVER
  JCB
  MASTERCARD
  UNIONPAY
  VISA
  UNKNOWN
}

"""
Card funding type.

Can be credit, debit, prepaid, or unknown.
"""
enum CardFunding {
  CREDIT
  DEBIT
  PREPAID
  UNKNOWN
}

type Payment {
  id: ID
  amount: String
  paidOn: DateTime
}

"""Log entry for deploy app."""
type Log {
  """Timestamp in nanoseconds"""
  timestamp: Float!

  """ISO 8601 string in UTC"""
  datetime: DateTime!

  """Log message"""
  message: String!

  """Log stream"""
  stream: LogStream

  """ID of instance from which the log was generated"""
  instanceId: String!
}

"""This is for backwards compatibility with the old PackageInstance type."""
interface PackageInstance {
  piritaManifest: JSONString
  piritaOffsets: JSONString
  piritaVolumes: JSONString
  isArchived: Boolean!
  clientName: String
  publishedBy: User!
  createdAt: DateTime!
  updatedAt: DateTime!
  package: Package!
  webc: WebcImage
  webcV3: WebcImage
  tag: String!
}

type UserNotificationKindIncomingPackageTransfer {
  packageTransferRequest: PackageTransferRequest!
}

type UserNotificationKindIncomingPackageInvite {
  packageInvite: PackageCollaboratorInvite!
}

input DeploymentV1 {
  name: String!
  workload: WorkloadV1!
}

input WorkloadV1 {
  capability: CapabilityMapV1
  name: String = null
  runner: WorkloadRunnerV1!
}

input AppV1Spec {
  aliases: [String] = []
  workload: WorkloadV2!
}

input WorkloadV2 {
  source: String!
}

input CapabilityCpuV1 {
  maximumThreads: Int
  maximumUsage: Int
}

input FileSystemPermissionsV1 {
  delete: Boolean
  read: Boolean
  write: Boolean
}

input FileSystemVolumeMountV1 {
  path: String!
  permissions: [FileSystemPermissionsV1]
}

input FileSystemVolumeSourceLocalV1 {
  maximumSize: String!
}

input FileSystemVolumeSourceV1 {
  local: FileSystemVolumeSourceLocalV1!
}

input FileSystemVolumeConfigV1 {
  mounts: [FileSystemVolumeMountV1]!
  name: String!
  source: FileSystemVolumeSourceV1!
}

input CapabilityFileSystemV1 {
  volumes: [FileSystemVolumeConfigV1]!
}

input CapabilityPersistentMemoryV1 {
  volumes: [String]
}

input CapabilityMemorySwapV1 {
  maximumSize: String
  memoryId: String
}

input CapabilityNetworkV1 {
  egress: NetworkEgressV1
}

input NetworkEgressV1 {
  enabled: Boolean
}

input CapabilityNetworkDnsV1 {
  enabled: Boolean
  servers: [String]
  allowedHosts: NetworkDnsAllowedHostsV1
}

input NetworkDnsAllowedHostsV1 {
  allowAllHosts: Boolean
  hosts: [String]
  regexPatterns: [String]
  wildcardPatterns: [String]
}

input CapabilityNetworkGatewayV1 {
  domains: [String]
  enforceHttps: Boolean
}

input CapabilityMapV1 {
  memorySwap: CapabilityCpuV1
}

input WebcSourceV1 {
  name: String!
  namespace: String!
  repository: String! = "https://registry.wasmer.wtf"
  tag: String
  authToken: String
}

input WorkloadRunnerV1 {
  webProxy: RunnerWebProxyV1
  wcgi: RunnerWCGIV1
}

"""Run a webassembly file."""
input RunnerWCGIV1 {
  source: WorkloadRunnerWasmSourceV1!
  dialect: String
}

input RunnerWebProxyV1 {
  source: WorkloadRunnerWasmSourceV1!
}

input WorkloadRunnerWasmSourceV1 {
  webc: WebcSourceV1!
}

type Query {
  latestTOS: TermsOfService!
  getAppRegions(supportsVolumes: Boolean, supportsDatabases: Boolean, offset: Int, before: String, after: String, first: Int, last: Int): AppRegionConnection!
  getDeployAppVersion(name: String!, owner: String, version: String): DeployAppVersion
  getAllDomains(namespace: String, offset: Int, before: String, after: String, first: Int, last: Int): DNSDomainConnection!
  getAllDNSRecords(sortBy: DNSRecordsSortBy, updatedAfter: DateTime, before: String, after: String, first: Int, last: Int): DNSRecordConnection!
  getDomain(name: String!): DNSDomain
  getDeployApp(
    name: String!

    """Owner of the app. Defaults to logged in user."""
    owner: String
  ): DeployApp
  getAppByGlobalAlias(alias: String!): DeployApp
  getDeployApps(sortBy: DeployAppsSortBy, updatedAfter: DateTime, offset: Int, before: String, after: String, first: Int, last: Int): DeployAppConnection!
  getAppVersions(sortBy: DeployAppVersionsSortBy, updatedAfter: DateTime, offset: Int, before: String, after: String, first: Int, last: Int): DeployAppVersionConnection!
  getTemplateFrameworks(offset: Int, before: String, after: String, first: Int, last: Int): TemplateFrameworkConnection
  getTemplateLanguages(offset: Int, before: String, after: String, first: Int, last: Int): TemplateLanguageConnection
  getAppTemplates(categorySlug: String, frameworkSlug: String, languageSlug: String, sortBy: AppTemplatesSortBy, highlighted: Boolean, offset: Int, before: String, after: String, first: Int, last: Int): AppTemplateConnection
  getAppSecrets(appId: ID!, names: [String], offset: Int, before: String, after: String, first: Int, last: Int): SecretConnection
  getAppSecret(appId: ID!, secretName: String!): Secret
  getAppSecretLog(appId: ID!, offset: Int, before: String, after: String, first: Int, last: Int): SecretLogConnection
  getSecretValue(id: ID!): String
  getAppTemplate(slug: String!): AppTemplate
  getAppTemplateCategories(offset: Int, before: String, after: String, first: Int, last: Int): AppTemplateCategoryConnection
  getBuildKinds(offset: Int, before: String, after: String, first: Int, last: Int): BuildKindConnection!

  """Specify if the database name is valid or not."""
  canDeployDbWithName(
    """Name of the database"""
    name: String!
  ): Boolean!
  wordpressDeploymentDefaults: WordpressDeploymentDefaults!
  viewer: User
  getUser(username: String!): User
  getPasswordResetToken(token: String!): GetPasswordResetToken
  getAuthNonce(name: String!): Nonce

  """Can the logged in user create app templates?"""
  canDeployAppToGithub: Boolean!

  """Check if a repo exists in the logged in user's github account."""
  checkRepoExists(
    """The namespace of the repo to check."""
    namespace: String!

    """The name of the repo to check."""
    name: String!
  ): Boolean!

  """Generate a unique repo name in the logged in user's github account."""
  newRepoName(
    """The github namespace of the repo to create the repo in."""
    namespace: String!

    """The template to use."""
    templateSlug: String!
  ): String!
  packages(offset: Int, before: String, after: String, first: Int, last: Int): PackageConnection
  recentPackageVersions(curated: Boolean, offset: Int, before: String, after: String, first: Int, last: Int): PackageVersionConnection!
  allPackageVersions(sortBy: PackageVersionSortBy, createdAfter: DateTime, updatedAfter: DateTime, offset: Int, before: String, after: String, first: Int, last: Int): PackageVersionConnection!
  allPackageReleases(sortBy: PackageVersionSortBy, createdAfter: DateTime, updatedAfter: DateTime, offset: Int, before: String, after: String, first: Int, last: Int): PackageWebcConnection!
  getWebcImage(hash: String!): WebcImage
  getNamespace(name: String!): Namespace
  getPackage(name: String!): Package
  getPackages(names: [String!]!): [Package]!
  getPackageVersion(name: String!, version: String = "latest"): PackageVersion
  getPackageVersions(names: [String!]!): [PackageVersion]
  getPackageVersionByHash(name: String!, hash: String!): PackageVersion
  getInterface(name: String!): Interface
  getInterfaces(names: [String!]!): [Interface]!
  getInterfaceVersion(name: String!, version: String = "latest"): InterfaceVersion
  getContract(name: String!): Interface @deprecated(reason: "Please use getInterface instead")
  getContracts(names: [String!]!): [Interface]! @deprecated(reason: "Please use getInterfaces instead")
  getContractVersion(name: String!, version: String): InterfaceVersion @deprecated(reason: "Please use getInterfaceVersion instead")
  getCommand(name: String!): Command
  getCommands(names: [String!]!): [Command]
  getCollections(before: String, after: String, first: Int, last: Int): CollectionConnection
  getSignedUrlForPackageUpload(name: String, version: String = "latest", filename: String, expiresAfterSeconds: Int = 60): SignedUrl
  getSignedUrl(filename: String, expiresAfterSeconds: Int = 60): SignedUrl
  getPackageHash(name: String, hash: String!): PackageWebc
  getPackageRelease(hash: String): PackageWebc
  getPackageInstanceByVersionOrHash(name: String!, version: String, hash: String): PackageInstance
  categories(offset: Int, before: String, after: String, first: Int, last: Int): CategoryConnection!
  viewerCan(action: OwnerAction!, ownerName: String!): Boolean!
  blogposts(tags: [String!], before: String, after: String, first: Int, last: Int): BlogPostConnection!
  getBlogpost(slug: String, featured: Boolean): BlogPost
  allBlogpostTags(offset: Int, before: String, after: String, first: Int, last: Int): BlogPostTagConnection
  search(query: String!, packages: PackagesFilter, namespaces: NamespacesFilter, users: UsersFilter, apps: AppFilter, blogposts: BlogPostsFilter, appTemplates: AppTemplateFilter, before: String, after: String, first: Int, last: Int): SearchConnection!
  searchAutocomplete(kind: [SearchKind!], query: String!, before: String, after: String, first: Int, last: Int): SearchConnection!
  getGlobalObject(slug: String!): GlobalObject
  node(
    """The ID of the object"""
    id: ID!
  ): Node
  nodes(ids: [ID!]!): [Node]
  info: RegistryInfo
}

type TermsOfService implements Node {
  """The ID of the object"""
  id: ID!
  content: String!
  createdAt: DateTime!
  viewerHasAccepted: Boolean!
}

type AppRegionConnection {
  """Pagination data for this connection."""
  pageInfo: PageInfo!

  """Contains the nodes in this connection."""
  edges: [AppRegionEdge]!

  """Total number of items in the connection."""
  totalCount: Int
}

"""A Relay edge containing a `AppRegion` and its cursor."""
type AppRegionEdge {
  """The item at the end of the edge"""
  node: AppRegion

  """A cursor for use in pagination"""
  cursor: String!
}

type AppRegion implements Node {
  name: String!
  country: String!
  city: String!
  supportsVolumes: Boolean!
  supportsDbs: Boolean!

  """The ID of the object"""
  id: ID!
}

type DNSRecordConnection {
  """Pagination data for this connection."""
  pageInfo: PageInfo!

  """Contains the nodes in this connection."""
  edges: [DNSRecordEdge]!

  """Total number of items in the connection."""
  totalCount: Int
}

"""A Relay edge containing a `DNSRecord` and its cursor."""
type DNSRecordEdge {
  """The item at the end of the edge"""
  node: DNSRecord

  """A cursor for use in pagination"""
  cursor: String!
}

enum DNSRecordsSortBy {
  NEWEST
  OLDEST
}

type TemplateFrameworkConnection {
  """Pagination data for this connection."""
  pageInfo: PageInfo!

  """Contains the nodes in this connection."""
  edges: [TemplateFrameworkEdge]!

  """Total number of items in the connection."""
  totalCount: Int
}

"""A Relay edge containing a `TemplateFramework` and its cursor."""
type TemplateFrameworkEdge {
  """The item at the end of the edge"""
  node: TemplateFramework

  """A cursor for use in pagination"""
  cursor: String!
}

type TemplateLanguageConnection {
  """Pagination data for this connection."""
  pageInfo: PageInfo!

  """Contains the nodes in this connection."""
  edges: [TemplateLanguageEdge]!

  """Total number of items in the connection."""
  totalCount: Int
}

"""A Relay edge containing a `TemplateLanguage` and its cursor."""
type TemplateLanguageEdge {
  """The item at the end of the edge"""
  node: TemplateLanguage

  """A cursor for use in pagination"""
  cursor: String!
}

enum AppTemplatesSortBy {
  NEWEST
  OLDEST
  POPULAR
}

type SecretLogConnection {
  """Pagination data for this connection."""
  pageInfo: PageInfo!

  """Contains the nodes in this connection."""
  edges: [SecretLogEdge]!

  """Total number of items in the connection."""
  totalCount: Int
}

"""A Relay edge containing a `SecretLog` and its cursor."""
type SecretLogEdge {
  """The item at the end of the edge"""
  node: SecretLog

  """A cursor for use in pagination"""
  cursor: String!
}

type SecretLog implements Node {
  createdAt: DateTime!
  action: DeploySecretLogActionChoices!

  """The ID of the object"""
  id: ID!
  secretName: String!
}

enum DeploySecretLogActionChoices {
  """Access"""
  ACCESS

  """Modification"""
  MODIFICATION

  """Create"""
  CREATE

  """DELETE"""
  DELETE
}

type AppTemplateCategoryConnection {
  """Pagination data for this connection."""
  pageInfo: PageInfo!

  """Contains the nodes in this connection."""
  edges: [AppTemplateCategoryEdge]!

  """Total number of items in the connection."""
  totalCount: Int
}

"""A Relay edge containing a `AppTemplateCategory` and its cursor."""
type AppTemplateCategoryEdge {
  """The item at the end of the edge"""
  node: AppTemplateCategory

  """A cursor for use in pagination"""
  cursor: String!
}

type BuildKindConnection {
  """Pagination data for this connection."""
  pageInfo: PageInfo!

  """Contains the nodes in this connection."""
  edges: [BuildKindEdge]!

  """Total number of items in the connection."""
  totalCount: Int
}

"""A Relay edge containing a `BuildKind` and its cursor."""
type BuildKindEdge {
  """The item at the end of the edge"""
  node: BuildKind

  """A cursor for use in pagination"""
  cursor: String!
}

type WordpressDeploymentDefaults {
  siteTitle: String!
  appName: String!
  adminUsername: String!
  adminPassword: String!
  adminEmail: String!
}

type GetPasswordResetToken {
  valid: Boolean!
  user: User
}

enum PackageVersionSortBy {
  NEWEST
  OLDEST
}

type CollectionConnection {
  """Pagination data for this connection."""
  pageInfo: PageInfo!

  """Contains the nodes in this connection."""
  edges: [CollectionEdge]!
}

"""A Relay edge containing a `Collection` and its cursor."""
type CollectionEdge {
  """The item at the end of the edge"""
  node: Collection

  """A cursor for use in pagination"""
  cursor: String!
}

type SignedUrl {
  url: String!
}

type BlogPostConnection {
  """Pagination data for this connection."""
  pageInfo: PageInfo!

  """Contains the nodes in this connection."""
  edges: [BlogPostEdge]!
}

"""A Relay edge containing a `BlogPost` and its cursor."""
type BlogPostEdge {
  """The item at the end of the edge"""
  node: BlogPost

  """A cursor for use in pagination"""
  cursor: String!
}

type BlogPost implements Node {
  """The ID of the object"""
  id: ID!
  live: Boolean!

  """The page title as you'd like it to be seen by the public"""
  title: String!

  """
  The name of the page as it will appear in URLs e.g http://domain.com/blog/[my-slug]/
  """
  slug: String!
  owner: User
  body: String!
  publishDate: DateTime
  theme: BlogBlogPostThemeChoices!
  url: String!
  coverImageUrl: String
  opengraphImageUrl: String
  tagline: String!
  relatedArticles: [BlogPost!]
  updatedAt: DateTime!
  tags: [BlogPostTag!]
  editUrl: String
}

enum BlogBlogPostThemeChoices {
  """Green"""
  GREEN

  """Purple"""
  PURPLE

  """Orange"""
  ORANGE

  """Blue"""
  BLUE
}

type BlogPostTag implements Node {
  """The ID of the object"""
  id: ID!
  name: String!
  slug: String!
}

type BlogPostTagConnection {
  """Pagination data for this connection."""
  pageInfo: PageInfo!

  """Contains the nodes in this connection."""
  edges: [BlogPostTagEdge]!

  """Total number of items in the connection."""
  totalCount: Int
}

"""A Relay edge containing a `BlogPostTag` and its cursor."""
type BlogPostTagEdge {
  """The item at the end of the edge"""
  node: BlogPostTag

  """A cursor for use in pagination"""
  cursor: String!
}

type SearchConnection {
  """Pagination data for this connection."""
  pageInfo: PageInfo!

  """Contains the nodes in this connection."""
  edges: [SearchEdge]!
  totalCount: Int
}

"""A Relay edge containing a `Search` and its cursor."""
type SearchEdge {
  """The item at the end of the edge"""
  node: SearchResult

  """A cursor for use in pagination"""
  cursor: String!
}

union SearchResult = PackageVersion | User | Namespace | DeployApp | BlogPost | AppTemplate

input PackagesFilter {
  count: Int = 1000
  sortBy: SearchOrderSort = DESC

  """Filter packages by being curated."""
  curated: Boolean

  """Filter packages by publish date."""
  publishDate: SearchPublishDate

  """Filter packages by having bindings."""
  hasBindings: Boolean = false

  """Filter packages by being standalone."""
  isStandalone: Boolean = false

  """Filter packages by having commands."""
  hasCommands: Boolean = false

  """Filter packages by interface."""
  withInterfaces: [String]

  """Filter packages by deployable status."""
  deployable: Boolean

  """Filter packages by license."""
  license: String

  """Filter packages created after this date."""
  createdAfter: DateTime

  """Filter packages created before this date."""
  createdBefore: DateTime

  """Filter packages with version published after this date."""
  lastPublishedAfter: DateTime

  """Filter packages with version published before this date."""
  lastPublishedBefore: DateTime

  """Filter packages by size."""
  size: CountFilter

  """Filter packages by download count."""
  downloads: CountFilter

  """Filter packages by like count."""
  likes: CountFilter

  """Filter packages by owner."""
  owner: String

  """Filter packages by published by."""
  publishedBy: String

  """Order packages by field."""
  orderBy: PackageOrderBy = PUBLISHED_DATE
}

enum SearchOrderSort {
  ASC
  DESC
}

enum SearchPublishDate {
  LAST_DAY
  LAST_WEEK
  LAST_MONTH
  LAST_YEAR
}

input CountFilter {
  count: Int = 0
  comparison: CountComparison = GREATER_THAN_OR_EQUAL
}

enum CountComparison {
  EQUAL
  GREATER_THAN
  LESS_THAN
  GREATER_THAN_OR_EQUAL
  LESS_THAN_OR_EQUAL
}

enum PackageOrderBy {
  ALPHABETICALLY
  SIZE
  TOTAL_DOWNLOADS
  PUBLISHED_DATE
  CREATED_DATE
  TOTAL_LIKES
}

input NamespacesFilter {
  count: Int = 1000
  sortBy: SearchOrderSort = DESC

  """Filter namespaces by package count."""
  packageCount: CountFilter

  """Filter namespaces created after this date."""
  createdAfter: DateTime

  """Filter namespaces created before this date."""
  createdBefore: DateTime

  """Filter namespaces by user count."""
  userCount: CountFilter

  """Filter namespaces by collaborator."""
  collaborator: String

  """Order namespaces by field."""
  orderBy: NamespaceOrderBy = CREATED_DATE
}

enum NamespaceOrderBy {
  PACKAGE_COUNT
  COLLABORATOR_COUNT
  APP_COUNT
  CREATED_DATE
}

input UsersFilter {
  count: Int = 1000
  sortBy: SearchOrderSort = DESC

  """Filter users by package count."""
  packageCount: CountFilter

  """Filter users by namespace count."""
  namespaceCount: CountFilter

  """Filter users joined after this date."""
  joinedAfter: DateTime

  """Filter users joined before this date."""
  joinedBefore: DateTime

  """Order users by field."""
  orderBy: UserOrderBy = CREATED_DATE
}

enum UserOrderBy {
  PACKAGE_COUNT
  APP_COUNT
  CREATED_DATE
}

input AppFilter {
  count: Int = 1000
  sortBy: SearchOrderSort = DESC

  """Filter apps by deployed by."""
  deployedBy: String

  """Filter apps last deployed after this date."""
  lastDeployedAfter: DateTime

  """Filter apps last deployed before this date."""
  lastDeployedBefore: DateTime

  """Filter apps by owner."""
  owner: String

  """Order apps by field."""
  orderBy: AppOrderBy = CREATED_DATE

  """Filter apps by client name."""
  clientName: String
}

enum AppOrderBy {
  PUBLISHED_DATE
  CREATED_DATE
}

input BlogPostsFilter {
  count: Int = 1000
  sortBy: SearchOrderSort = DESC

  """Filter blog posts by tag."""
  tags: [String]
}

input AppTemplateFilter {
  count: Int = 1000
  sortBy: SearchOrderSort = DESC

  """Order app templates by field."""
  orderBy: AppTemplateOrderBy = HIGHLIGHTED

  """Filter by app template framework"""
  framework: String

  """Filter by app template language"""
  language: String

  """Filter by one or more of the use-cases for the app template"""
  useCases: [String]
}

enum AppTemplateOrderBy {
  CREATED_DATE
  HIGHLIGHTED
}

enum SearchKind {
  PACKAGE
  NAMESPACE
  USER
}

union GlobalObject = User | Namespace

type RegistryInfo {
  """Base URL for this registry"""
  baseUrl: String!

  """Base URL for the default frontend"""
  defaultFrontend: String!

  """URL to the graphql endpoint"""
  graphqlUrl: String!

  """URL for app domains"""
  appDomain: String!

  """URL to the graphql endpoint"""
  createBlogpostUrl: String

  """Public metadata about packages"""
  packages: PackageInfo!

  """Public metadata about the graphql schema"""
  schema: SchemaInfo!
}

type PackageInfo {
  """Number of package versions published this month"""
  versionsPublishedThisMonth: Int!

  """Number of new packages published this month"""
  newPackagesThisMonth: Int!

  """Number of package downloads this month"""
  packageDownloadsThisMonth: Int!
}

type SchemaInfo {
  """Download link for graphql schema"""
  downloadUrl: String!

  """SHA256 hash of the schema data"""
  SHA256Hash: String!

  """Timestamp when the schema was last updated"""
  lastUpdated: DateTime!
}

type Mutation {
  """Viewer accepts the latest ToS."""
  acceptTOS(input: AcceptTOSInput!): AcceptTOSPayload

  """Delete domain with given ID"""
  deleteAppDomain(input: DeleteAppDomainInput!): DeleteAppDomainPayload

  """Detach autobuild from app."""
  verifyAppDomain(input: VerifyAppDomainInput!): VerifyAppDomainPayload

  """Create or update an app domain on an app with given ID"""
  upsertAppDomain(input: UpsertAppDomainInput!): UpsertAppDomainPayload
  publishDeployApp(input: PublishDeployAppInput!): PublishDeployAppPayload
  deleteApp(input: DeleteAppInput!): DeleteAppPayload

  """Add current user to the waitlist."""
  joinWaitlist(input: JoinWaitlistInput!): JoinWaitlistPayload

  """Add stripe payment to the user"""
  addPayment(input: AddPaymentInput!): AddPaymentPayload

  """
  Mutation to change the active version of a DeployApp to another DeployAppVersion.
  """
  markAppVersionAsActive(input: MarkAppVersionAsActiveInput!): MarkAppVersionAsActivePayload

  """Set a payment method as default for the user."""
  makePaymentDefault(input: SetDefaultPaymentMethodInput!): SetDefaultPaymentMethodPayload

  """
  Try to detach a payment method from customer.
  Fails if trying to detach a default method,
  or if it's the only payment method.
  """
  detachPaymentMethod(input: DetachPaymentMethodInput!): DetachPaymentMethodPayload
  generateDeployConfigToken(input: GenerateDeployConfigTokenInput!): GenerateDeployConfigTokenPayload
  renameApp(input: RenameAppInput!): RenameAppPayload
  renameAppAlias(input: RenameAppAliasInput!): RenameAppAliasPayload

  """Purges all cache for this app version"""
  purgeCacheForAppVersion(input: PurgeCacheForAppVersionInput!): PurgeCacheForAppVersionPayload
  requestAppTransfer(input: RequestAppTransferInput!): RequestAppTransferPayload
  acceptAppTransferRequest(input: AcceptAppTransferRequestInput!): AcceptAppTransferRequestPayload
  removeAppTransferRequest(input: RemoveAppTransferRequestInput!): RemoveAppTransferRequestPayload
  createRepoForAppTemplate(input: CreateRepoForAppTemplateInput!): CreateRepoForAppTemplatePayload
  registerDomain(input: RegisterDomainInput!): RegisterDomainPayload
  upsertDNSRecord(input: UpsertDNSRecordInput!): UpsertDNSRecordPayload
  deleteDNSRecord(input: DeleteDNSRecordInput!): DeleteDNSRecordPayload
  upsertDomainFromZoneFile(input: UpsertDomainFromZoneFileInput!): UpsertDomainFromZoneFilePayload
  deleteDomain(input: DeleteDomainInput!): DeleteDomainPayload

  """Create or update an app secret on an app with given ID"""
  upsertAppSecret(input: UpsertAppSecretInput!): UpsertAppSecretPayload

  """Create or update app secrets on an app with given ID"""
  upsertAppSecrets(input: UpsertAppSecretsInput!): UpsertAppSecretsPayload

  """Delete secret with given ID"""
  deleteAppSecret(input: DeleteAppSecretInput!): DeleteAppSecretPayload

  """Redeploy the active version of an app."""
  redeployActiveVersion(input: RedeployActiveVersionInput!): RedeployActiveVersionPayload

  """Toggle HTTP redirect for the active version of app"""
  toggleForceHttps(input: ToggleForceHTTPSInput!): ToggleForceHTTPSPayload

  """Redeploy the active version of an app."""
  rotateS3SecretsForApp(input: RotateS3SecretsForAppInput!): RotateS3SecretsForAppPayload

  """Delete a database for an app."""
  rotateCredentialsForAppDb(input: RotateCredentialsForAppDBInput!): RotateCredentialsForAppDBPayload

  """Create a new database for an app."""
  createAppDb(input: CreateAppDBInput!): CreateAppDBPayload

  """Delete a database for an app."""
  deleteAppDb(input: DeleteAppDBInput!): DeleteAppDBPayload

  """Get the autobuild config for a given repo"""
  autobuildConfigForRepo(input: AutobuildConfigForRepoInput!): AutobuildConfigForRepoPayload

  """Get the autobuild config for a given zip upload URL"""
  autobuildConfigForZipUpload(input: AutobuildConfigForZipUploadInput!): AutobuildConfigForZipUploadPayload

  """Add a new github app installation"""
  installGithubApp(input: InstallGithubAppInput!): InstallGithubAppPayload

  """Detach autobuild from app."""
  detachAppFromAutobuild(input: DetachAppFromAutobuildInput!): DetachAppFromAutobuildPayload

  """Update autobuild config for an app."""
  updateAutobuildConfigForApp(input: UpdateAutobuildConfigForAppInput!): UpdateAutobuildConfigForAppPayload

  """Deploy a wordpress site."""
  deployWordpress(input: DeployWordpressInput!): DeployWordpressPayload @deprecated(reason: "Use `publishAppFromRepoAutobuild` subscription instead.")

  """Enable app that was previously disabled."""
  enableApp(input: EnableAppInput!): EnableAppPayload

  """Disable app with a reason."""
  disableApp(input: DisableAppInput!): DisableAppPayload

  """Ban app with a reason."""
  banApp(input: BanAppInput!): BanAppPayload

  """Un-ban app with a reason."""
  unbanApp(input: UnbanAppInput!): UnbanAppPayload

  """Claim a perishable app as their own."""
  claimPerishableApp(input: ClaimPerishableAppInput!): ClaimPerishableAppPayload
  deployViaAutobuild(input: DeployViaAutobuildInput!): DeployViaAutobuildPayload
<<<<<<< HEAD
=======

  """Create a new vault from yaml config"""
  upsertVault(input: UpsertVaultInput!): UpsertVaultPayload

  """Attach vault to an app"""
  attachVault(input: AttachVaultInput!): AttachVaultPayload
>>>>>>> b65eb323
  tokenAuth(input: ObtainJSONWebTokenInput!): ObtainJSONWebTokenPayload
  generateDeployToken(input: GenerateDeployTokenInput!): GenerateDeployTokenPayload
  verifyAccessToken(token: String): Verify
  refreshAccessToken(refreshToken: String): Refresh
  revokeAccessToken(refreshToken: String): Revoke
  registerUser(input: RegisterUserInput!): RegisterUserPayload
  socialAuth(input: SocialAuthJWTInput!): SocialAuthJWTPayload
  validateUserEmail(input: ValidateUserEmailInput!): ValidateUserEmailPayload
  requestPasswordReset(input: RequestPasswordResetInput!): RequestPasswordResetPayload
  requestValidationEmail(input: RequestValidationEmailInput!): RequestValidationEmailPayload
  changeUserPassword(input: ChangeUserPasswordInput!): ChangeUserPasswordPayload
  changeUserUsername(input: ChangeUserUsernameInput!): ChangeUserUsernamePayload
  changeUserEmail(input: ChangeUserEmailInput!): ChangeUserEmailPayload
  updateUserInfo(input: UpdateUserInfoInput!): UpdateUserInfoPayload
  validateUserPassword(input: ValidateUserPasswordInput!): ValidateUserPasswordPayload
  generateApiToken(input: GenerateAPITokenInput!): GenerateAPITokenPayload

  """Request To revoke an API token; these start with 'wap_'."""
  revokeApiToken(input: RevokeAPITokenInput!): RevokeAPITokenPayload
  checkUserExists(input: CheckUserExistsInput!): CheckUserExistsPayload
  readNotification(input: ReadNotificationInput!): ReadNotificationPayload
  seePendingNotifications(input: SeePendingNotificationsInput!): SeePendingNotificationsPayload
  newNonce(input: NewNonceInput!): NewNoncePayload
  validateNonce(input: ValidateNonceInput!): ValidateNoncePayload
  invalidateNonce(input: InvalidateNonceInput!): InvalidateNoncePayload
  mfa2totpGetToken(input: MFATOTPGetTokenInput!): MFATOTPTokenType
  mfa2totpVerify(input: MFATOTPVerifyInput!): MFATOTPVerifyPayload
  mfa2totpAuth(input: MFATOTPAuthInput!): MFAAuthResponse
  mfa2RecoveryGetToken(input: MFAGenerateRecoveryTokenInput!): MFARecoveryCodes
  mfa2RecoveryAuth(input: MFARecoveryAuthInput!): MFAAuthResponse
  mfa2EmailAuth(input: MFAEmailAuthInput!): MFAAuthResponse
  mfa2EmailGetToken(input: MFAGenerateEmailOTPInput!): MFAEmailGenerationResponse
  generateCheckoutUrl(input: GenerateCheckoutUrlInput!): GenerateCheckoutUrlPayload

  """Add webhook to user"""
  addWebhook(input: AddWebhookInput!): AddWebhookPayload

  """Add webhook to user"""
  removeWebhook(input: RemoveWebhookInput!): RemoveWebhookPayload
  publishPublicKey(input: PublishPublicKeyInput!): PublishPublicKeyPayload
  publishPackage(input: PublishPackageInput!): PublishPackagePayload
  pushPackageRelease(input: PushPackageReleaseInput!): PushPackageReleasePayload
  tagPackageRelease(input: TagPackageReleaseInput!): TagPackageReleasePayload
  updatePackage(input: UpdatePackageInput!): UpdatePackagePayload
  likePackage(input: LikePackageInput!): LikePackagePayload
  unlikePackage(input: UnlikePackageInput!): UnlikePackagePayload
  watchPackage(input: WatchPackageInput!): WatchPackagePayload
  unwatchPackage(input: UnwatchPackageInput!): UnwatchPackagePayload
  archivePackage(input: ArchivePackageInput!): ArchivePackagePayload
  renamePackage(input: RenamePackageInput!): RenamePackagePayload
  changePackageVersionArchivedStatus(input: ChangePackageVersionArchivedStatusInput!): ChangePackageVersionArchivedStatusPayload
  createNamespace(input: CreateNamespaceInput!): CreateNamespacePayload
  updateNamespace(input: UpdateNamespaceInput!): UpdateNamespacePayload
  deleteNamespace(input: DeleteNamespaceInput!): DeleteNamespacePayload
  inviteNamespaceCollaborator(input: InviteNamespaceCollaboratorInput!): InviteNamespaceCollaboratorPayload
  acceptNamespaceCollaboratorInvite(input: AcceptNamespaceCollaboratorInviteInput!): AcceptNamespaceCollaboratorInvitePayload
  removeNamespaceCollaboratorInvite(input: RemoveNamespaceCollaboratorInviteInput!): RemoveNamespaceCollaboratorInvitePayload
  removeNamespaceCollaborator(input: RemoveNamespaceCollaboratorInput!): RemoveNamespaceCollaboratorPayload
  updateNamespaceCollaboratorRole(input: UpdateNamespaceCollaboratorRoleInput!): UpdateNamespaceCollaboratorRolePayload
  updateNamespaceCollaboratorInviteRole(input: UpdateNamespaceCollaboratorInviteRoleInput!): UpdateNamespaceCollaboratorInviteRolePayload
  invitePackageCollaborator(input: InvitePackageCollaboratorInput!): InvitePackageCollaboratorPayload
  acceptPackageCollaboratorInvite(input: AcceptPackageCollaboratorInviteInput!): AcceptPackageCollaboratorInvitePayload
  removePackageCollaboratorInvite(input: RemovePackageCollaboratorInviteInput!): RemovePackageCollaboratorInvitePayload
  updatePackageCollaboratorRole(input: UpdatePackageCollaboratorRoleInput!): UpdatePackageCollaboratorRolePayload
  updatePackageCollaboratorInviteRole(input: UpdatePackageCollaboratorInviteRoleInput!): UpdatePackageCollaboratorInviteRolePayload
  removePackageCollaborator(input: RemovePackageCollaboratorInput!): RemovePackageCollaboratorPayload
  requestPackageTransfer(input: RequestPackageTransferInput!): RequestPackageTransferPayload
  acceptPackageTransferRequest(input: AcceptPackageTransferRequestInput!): AcceptPackageTransferRequestPayload
  removePackageTransferRequest(input: RemovePackageTransferRequestInput!): RemovePackageTransferRequestPayload
  generateBindingsForAllPackages(input: GenerateBindingsForAllPackagesInput!): GenerateBindingsForAllPackagesPayload
  makePackagePublic(input: MakePackagePublicInput!): MakePackagePublicPayload
  generateUploadUrl(input: GenerateUploadUrlInput!): GenerateUploadUrlPayload
}

"""Viewer accepts the latest ToS."""
type AcceptTOSPayload {
  TOS: TermsOfService!
  clientMutationId: String
}

input AcceptTOSInput {
  clientMutationId: String
}

"""Delete domain with given ID"""
type DeleteAppDomainPayload {
  success: Boolean!

  """ID of the deleted domain."""
  id: ID!
  clientMutationId: String
}

input DeleteAppDomainInput {
  """ID of the domain to delete."""
  id: ID!
  clientMutationId: String
}

"""Detach autobuild from app."""
type VerifyAppDomainPayload {
  verified: Boolean!
  clientMutationId: String
}

input VerifyAppDomainInput {
  """The ID of the domain to verify"""
  domainId: ID!

  """Specify how to verify the domain"""
  kind: VerificationKind = QUICK
  clientMutationId: String
}

enum VerificationKind {
  QUICK
  DEEP
}

"""Create or update an app domain on an app with given ID"""
type UpsertAppDomainPayload {
  """List of domains generated by the mutation"""
  domains: [AppAlias]
  success: Boolean!
  clientMutationId: String
}

input UpsertAppDomainInput {
  """ID of the app onto which to add secrets."""
  appId: ID!

  """ID of the domain to upsert."""
  id: ID

  """Name of the secret."""
  name: String!

  """Redirection rules for this domain"""
  redirection: AppDomainRedirectRules = null

  """Wait for the domain to become available before returning."""
  wait: Boolean = true
  clientMutationId: String
}

input AppDomainRedirectRules {
  """Domain to redirect to."""
  to: String!

  """Type of redirection; sets the http code appropriately."""
  httpCode: HTTPRedirectType!
}

type PublishDeployAppPayload {
  deployAppVersion: DeployAppVersion!
  clientMutationId: String
}

input PublishDeployAppInput {
  """The configuration of the app."""
  config: Configuration!

  """The name of the app."""
  name: ID

  """The owner of the app."""
  owner: ID

  """The description of the app."""
  description: String

  """If true, the new version will be set as the default version."""
  makeDefault: Boolean = true

  """
  If true, Publishing will fail if the source package does not have a valid webc.
  """
  strict: Boolean = false

  """
  If true, the mutation will wait for all deployment jobs to finish before returning.
  """
  waitForJobs: Boolean = false

  """If true, the mutation will trigger a screenshot generation job."""
  generateScreenshot: Boolean = true

  """
  Wait for smaller of n seconds or till the published app version is live.
  """
  waitTillLive: Int = null
  clientMutationId: String
}

input Configuration {
  deployment: AppConfigV1
  yamlConfig: String
}

input AppConfigV1 {
  kind: String = "wasmer.io/App.v0"
  appId: ID
  name: String!
  description: String
  package: String!
}

type DeleteAppPayload {
  success: Boolean!
  clientMutationId: String
}

input DeleteAppInput {
  """App ID to delete."""
  id: ID!
  clientMutationId: String
}

"""Add current user to the waitlist."""
type JoinWaitlistPayload {
  waitlistMember: WaitlistMember!
  clientMutationId: String
}

input JoinWaitlistInput {
  name: String!
  clientMutationId: String
}

"""Add stripe payment to the user"""
type AddPaymentPayload {
  customerSecret: String!
  clientMutationId: String
}

input AddPaymentInput {
  clientMutationId: String
}

"""
Mutation to change the active version of a DeployApp to another DeployAppVersion.
"""
type MarkAppVersionAsActivePayload {
  app: DeployApp!
  clientMutationId: String
}

input MarkAppVersionAsActiveInput {
  """The ID of the DeployAppVersion to set as the new active version."""
  appVersion: ID!
  clientMutationId: String
}

"""Set a payment method as default for the user."""
type SetDefaultPaymentMethodPayload {
  success: Boolean!
  billing: Billing!
  clientMutationId: String
}

input SetDefaultPaymentMethodInput {
  paymentMethod: ID!
  clientMutationId: String
}

"""
Try to detach a payment method from customer.
Fails if trying to detach a default method,
or if it's the only payment method.
"""
type DetachPaymentMethodPayload {
  success: Boolean!
  billing: Billing!
  clientMutationId: String
}

input DetachPaymentMethodInput {
  paymentMethod: ID!
  clientMutationId: String
}

type GenerateDeployConfigTokenPayload {
  token: String!
  config: String!
  clientMutationId: String
}

input GenerateDeployConfigTokenInput {
  config: String!
  clientMutationId: String
}

type RenameAppPayload {
  success: Boolean!
  app: DeployApp!
  clientMutationId: String
}

input RenameAppInput {
  """App ID to delete."""
  id: ID!

  """New name for the app."""
  name: String!
  clientMutationId: String
}

type RenameAppAliasPayload {
  success: Boolean!
  alias: AppAlias!
  clientMutationId: String
}

input RenameAppAliasInput {
  """App alias ID to delete."""
  id: ID!

  """New name for the alias."""
  name: String!
  clientMutationId: String
}

"""Purges all cache for this app version"""
type PurgeCacheForAppVersionPayload {
  appVersion: DeployAppVersion!
  success: Boolean!
  clientMutationId: String
}

input PurgeCacheForAppVersionInput {
  """ID of the app version to purge cache for."""
  id: ID!
  clientMutationId: String
}

type RequestAppTransferPayload {
  appTransferRequest: AppTransferRequest
  wasInstantlyTransferred: Boolean!
  clientMutationId: String
}

type AppTransferRequest implements Node {
  """The ID of the object"""
  id: ID!
  requestedBy: User!
  previousOwnerObjectId: Int!
  newOwnerObjectId: Int!
  app: DeployApp!
  approvedBy: User
  declinedBy: User
  createdAt: DateTime!
  expiresAt: DateTime!
  closedAt: DateTime
  previousOwner: Owner!
  newOwner: Owner!
}

input RequestAppTransferInput {
  appId: ID!
  newOwnerId: ID!
  clientMutationId: String
}

type AcceptAppTransferRequestPayload {
  app: DeployApp!
  appTransferRequest: AppTransferRequest!
  clientMutationId: String
}

input AcceptAppTransferRequestInput {
  appTransferRequestId: ID!
  clientMutationId: String
}

type RemoveAppTransferRequestPayload {
  app: DeployApp!
  clientMutationId: String
}

input RemoveAppTransferRequestInput {
  appTransferRequestId: ID!
  clientMutationId: String
}

type CreateRepoForAppTemplatePayload {
  success: Boolean!
  repoId: ID!
  clientMutationId: String
}

input CreateRepoForAppTemplateInput {
  templateId: ID!
  name: String!
  namespace: String!
  private: Boolean = false
  domains: [String] = null
  clientMutationId: String
}

type RegisterDomainPayload {
  success: Boolean!
  domain: DNSDomain
  clientMutationId: String
}

input RegisterDomainInput {
  name: String!
  namespace: String
  importRecords: Boolean = true
  clientMutationId: String
}

type UpsertDNSRecordPayload {
  success: Boolean!
  record: DNSRecord!
  clientMutationId: String
}

input UpsertDNSRecordInput {
  kind: RecordKind!
  domainId: String!
  name: String!
  value: String!
  ttl: Int
  recordId: String
  mx: DNSMXExtraInput
  clientMutationId: String
}

enum RecordKind {
  A
  AAAA
  CNAME
  MX
  NS
  TXT
  DNAME
  PTR
  SOA
  SRV
  CAA
  SSHFP
}

input DNSMXExtraInput {
  preference: Int!
}

type DeleteDNSRecordPayload {
  success: Boolean!
  clientMutationId: String
}

input DeleteDNSRecordInput {
  recordId: ID!
  clientMutationId: String
}

type UpsertDomainFromZoneFilePayload {
  success: Boolean!
  domain: DNSDomain!
  clientMutationId: String
}

input UpsertDomainFromZoneFileInput {
  zoneFile: String!
  deleteMissingRecords: Boolean
  clientMutationId: String
}

type DeleteDomainPayload {
  success: Boolean!
  clientMutationId: String
}

input DeleteDomainInput {
  domainId: ID!
  clientMutationId: String
}

"""Create or update an app secret on an app with given ID"""
type UpsertAppSecretPayload {
  secret: Secret!
  success: Boolean!
  clientMutationId: String
}

input UpsertAppSecretInput {
  """ID of the app onto which to add secrets."""
  appId: ID!

  """Name of the secret."""
  name: String!

  """Value of the secret."""
  value: String!
  clientMutationId: String
}

"""Create or update app secrets on an app with given ID"""
type UpsertAppSecretsPayload {
  success: Boolean!
  secrets: [Secret]!
  clientMutationId: String
}

input UpsertAppSecretsInput {
  """ID of the app onto which to add secrets."""
  appId: ID!
  secrets: [SecretInput]
  clientMutationId: String
}

input SecretInput {
  """Name of the secret."""
  name: String!

  """Value of the secret."""
  value: String!
}

"""Delete secret with given ID"""
type DeleteAppSecretPayload {
  success: Boolean!

  """ID of the deleted secret."""
  id: ID!
  clientMutationId: String
}

input DeleteAppSecretInput {
  """ID of the secret to delete."""
  id: ID!
  clientMutationId: String
}

"""Redeploy the active version of an app."""
type RedeployActiveVersionPayload {
  app: DeployApp!
  clientMutationId: String
}

input RedeployActiveVersionInput {
  """ID of the app to redeploy."""
  id: ID!
  clientMutationId: String
}

"""Toggle HTTP redirect for the active version of app"""
type ToggleForceHTTPSPayload {
  app: DeployApp!
  clientMutationId: String
}

input ToggleForceHTTPSInput {
  """App ID"""
  id: ID!
  clientMutationId: String
}

"""Redeploy the active version of an app."""
type RotateS3SecretsForAppPayload {
  app: DeployApp!
  clientMutationId: String
}

input RotateS3SecretsForAppInput {
  """ID of the app."""
  id: ID!
  clientMutationId: String
}

"""Delete a database for an app."""
type RotateCredentialsForAppDBPayload {
  database: AppDatabase!
  password: String!
  clientMutationId: String
}

input RotateCredentialsForAppDBInput {
  """App Database ID"""
  id: ID!
  clientMutationId: String
}

"""Create a new database for an app."""
type CreateAppDBPayload {
  database: AppDatabase!
  password: String!
  clientMutationId: String
}

input CreateAppDBInput {
  """App ID"""
  id: ID!

  """Database name"""
  name: String
  clientMutationId: String
}

"""Delete a database for an app."""
type DeleteAppDBPayload {
  success: Boolean!
  clientMutationId: String
}

input DeleteAppDBInput {
  """App Database ID"""
  id: ID!
  clientMutationId: String
}

"""Get the autobuild config for a given repo"""
type AutobuildConfigForRepoPayload {
  """The build configuration"""
  buildConfig: BuildConfig

  """List of apps deployed with this repo."""
  deployedApps: [DeployApp]
  clientMutationId: String
}

"""The Build Configuration for a given repo"""
type BuildConfig {
  buildCmd: String!
  installCmd: String!
  setupDb: Boolean!
  presetName: String!
  appName: String!
  canDeployWithoutRepo: Boolean!
  completionTimeInSeconds: Int!
  branch: String
}

input AutobuildConfigForRepoInput {
  """The repo URL"""
  repoUrl: String!
  clientMutationId: String
}

"""Get the autobuild config for a given zip upload URL"""
type AutobuildConfigForZipUploadPayload {
  """The build configuration"""
  buildConfig: BuildConfig

  """List of apps deployed with this repo."""
  deployedApps: [DeployApp]
  clientMutationId: String
}

input AutobuildConfigForZipUploadInput {
  """The Zip upload URL"""
  uploadUrl: String!
  clientMutationId: String
}

"""Add a new github app installation"""
type InstallGithubAppPayload {
  success: Boolean!
  user: User!
  clientMutationId: String
}

input InstallGithubAppInput {
  """Github app Installation ID"""
  installationId: ID!
  clientMutationId: String
}

"""Detach autobuild from app."""
type DetachAppFromAutobuildPayload {
  app: DeployApp!
  clientMutationId: String
}

input DetachAppFromAutobuildInput {
  """The ID of the App"""
  appId: ID!
  clientMutationId: String
}

"""Update autobuild config for an app."""
type UpdateAutobuildConfigForAppPayload {
  app: DeployApp!
  clientMutationId: String
}

input UpdateAutobuildConfigForAppInput {
  """The ID of the App"""
  appId: ID!

  """Build command for the app"""
  buildCmd: String

  """Install command for the app"""
  installCmd: String
  clientMutationId: String
}

"""Deploy a wordpress site."""
type DeployWordpressPayload {
  appVersion: DeployAppVersion!
  clientMutationId: String
}

input DeployWordpressInput {
  """Wordpress site name."""
  siteName: String!

  """Name of app to create."""
  appName: String!

  """Owner of this app."""
  appOwner: String!

  """Region for this app."""
  region: String!

  """Username of admin for the wordpress site."""
  adminUsername: String!

  """Admin password for the wordpress site."""
  adminPassword: String!

  """Email of admin of the wordpress site."""
  adminEmail: String!

  """Email of admin of the wordpress site."""
  language: String

  """If set, the app is managed by wasmer."""
  managed: Boolean
  clientMutationId: String
}

"""Enable app that was previously disabled."""
type EnableAppPayload {
  app: DeployApp!
  clientMutationId: String
}

input EnableAppInput {
  """ID of app to disable"""
  appId: ID!
  clientMutationId: String
}

"""Disable app with a reason."""
type DisableAppPayload {
  app: DeployApp!
  clientMutationId: String
}

input DisableAppInput {
  """ID of app to disable"""
  appId: ID!

  """Disable with this reason"""
  reason: String!
  clientMutationId: String
}

"""Ban app with a reason."""
type BanAppPayload {
  app: DeployApp!
  clientMutationId: String
}

input BanAppInput {
  """ID of app to disable"""
  appId: ID!

  """Disable with this reason"""
  reason: String!

  """Blackhole the app (no network access)"""
  blackholed: Boolean = false
  clientMutationId: String
}

"""Un-ban app with a reason."""
type UnbanAppPayload {
  app: DeployApp!
  clientMutationId: String
}

input UnbanAppInput {
  """ID of app to disable"""
  appId: ID!
  clientMutationId: String
}

"""Claim a perishable app as their own."""
type ClaimPerishableAppPayload {
  app: DeployApp!
  clientMutationId: String
}

input ClaimPerishableAppInput {
  """ID of app to disable"""
  appId: ID!
  clientMutationId: String
}

type DeployViaAutobuildPayload {
  success: Boolean!
  buildId: UUID!
  clientMutationId: String
}

input DeployViaAutobuildInput {
  repoUrl: String
  uploadUrl: String
  appName: String!
  owner: String
  buildCmd: String
  installCmd: String
  enableDatabase: Boolean
  secrets: [SecretInput]
  extraData: AutobuildDeploymentExtraData
  params: AutobuildDeploymentExtraData

  """If set, the app is managed by wasmer."""
  managed: Boolean = false
  kind: String

  """If set, the screenshot is waited for."""
  waitForScreenshotGeneration: Boolean = false

  """Region to deploy the app"""
  region: String

  """
  Branch to deploy from. If no branch is specified, the default branch is used.
  """
  branch: String

  """If set, allows deploying a new version of an existing app."""
  allowExistingApp: Boolean = false

  """Additional jobs to run in the deployment."""
  jobs: [JobDefinitionInput]

  """Domains for this app"""
  domains: [String]
  clientMutationId: String
}

input AutobuildDeploymentExtraData {
  wordpress: WordpressDeploymentExtraData = null
}

input WordpressDeploymentExtraData {
  siteName: String!
  adminUsername: String!
  adminPassword: String!
  adminEmail: String!
  language: String = "en_US"
}

input JobDefinitionInput {
  name: String
  package: String

  """Command to run the job"""
  command: String!
  cliArgs: [String]
  env: [String]

  """Humanfriendly timeout definition. e.g. 10m, 1h"""
  timeout: String = "10m"
}

<<<<<<< HEAD
=======
"""Create a new vault from yaml config"""
type UpsertVaultPayload {
  vault: Vault!
  clientMutationId: String
}

type Vault implements Node {
  createdAt: DateTime!
  updatedAt: DateTime!
  name: String!
  app: DeployApp

  """The ID of the object"""
  id: ID!
}

input UpsertVaultInput {
  """YAML Configuration for vault"""
  config: String!
  clientMutationId: String
}

"""Attach vault to an app"""
type AttachVaultPayload {
  app: DeployApp!
  clientMutationId: String
}

input AttachVaultInput {
  """ID of app to which the vault will be attached."""
  appId: ID!

  """ID of vault to attach."""
  vaultId: ID!
  clientMutationId: String
}

>>>>>>> b65eb323
type ObtainJSONWebTokenPayload {
  payload: GenericScalar!
  refreshExpiresIn: Int!
  username: CaseInsensitiveString!
  clientMutationId: String
  token: String!
  refreshToken: String!
}

"""
The `GenericScalar` scalar type represents a generic
GraphQL scalar value that could be:
String, Boolean, Int, Float, List or Object.
"""
scalar GenericScalar

"""
The `CaseInsensitiveString` scalar type represents textual data, represented as UTF-8
character sequences. The String type is most often used by GraphQL to
represent free-form human-readable text.
"""
scalar CaseInsensitiveString

input ObtainJSONWebTokenInput {
  clientMutationId: String
  username: String!
  password: String!
}

type GenerateDeployTokenPayload {
  token: String!
  deployConfigVersion: DeployAppVersion!
  clientMutationId: String
}

input GenerateDeployTokenInput {
  deployConfigVersionId: String!
  clientMutationId: String
}

type Verify {
  payload: GenericScalar!
}

type Refresh {
  payload: GenericScalar!
  refreshExpiresIn: Int!
  token: String!
  refreshToken: String!
}

type Revoke {
  revoked: Int!
}

type RegisterUserPayload {
  token: String
  clientMutationId: String
}

input RegisterUserInput {
  fullName: String
  email: String!
  username: CaseInsensitiveString!
  password: String!
  acceptedTos: Boolean
  intent: String
  clientMutationId: String
}

type SocialAuthJWTPayload {
  social: SocialAuth
  token: String
  clientMutationId: String
}

input SocialAuthJWTInput {
  provider: String!
  accessToken: String!
  register: Boolean = false
  registerIntent: String
  clientMutationId: String
}

type ValidateUserEmailPayload {
  user: User
  clientMutationId: String
}

input ValidateUserEmailInput {
  """The user id"""
  userId: ID
  challenge: String!
  clientMutationId: String
}

type RequestPasswordResetPayload {
  email: String!
  errors: [ErrorType]
  clientMutationId: String
}

type ErrorType {
  field: String!
  messages: [String!]!
}

input RequestPasswordResetInput {
  email: String!
  clientMutationId: String
}

type RequestValidationEmailPayload {
  user: User
  success: Boolean!
  clientMutationId: String
}

input RequestValidationEmailInput {
  """The user id"""
  userId: ID
  clientMutationId: String
}

type ChangeUserPasswordPayload {
  token: String
  clientMutationId: String
}

input ChangeUserPasswordInput {
  """
  The token associated to change the password. If not existing it will use the request user by default
  """
  token: String
  oldPassword: String
  password: String!
  clientMutationId: String
}

type ChangeUserUsernamePayload {
  user: User
  token: String
  clientMutationId: String
}

input ChangeUserUsernameInput {
  """The new user username"""
  username: CaseInsensitiveString!
  clientMutationId: String
}

type ChangeUserEmailPayload {
  user: User!
  clientMutationId: String
}

input ChangeUserEmailInput {
  newEmail: String!
  clientMutationId: String
}

type UpdateUserInfoPayload {
  user: User
  clientMutationId: String
}

input UpdateUserInfoInput {
  """The user id"""
  userId: ID

  """The user full name"""
  fullName: String

  """The user bio"""
  bio: String

  """The user avatar"""
  avatar: String

  """
  The user Twitter (it can be the url, or the handle with or without the @)
  """
  twitter: String

  """
  The user Github (it can be the url, or the handle with or without the @)
  """
  github: String

  """The user website (it must be a valid url)"""
  websiteUrl: String

  """The user location"""
  location: String
  clientMutationId: String
}

type ValidateUserPasswordPayload {
  success: Boolean
  clientMutationId: String
}

input ValidateUserPasswordInput {
  password: String!
  clientMutationId: String
}

type GenerateAPITokenPayload {
  token: APIToken
  tokenRaw: String
  user: User
  clientMutationId: String
}

input GenerateAPITokenInput {
  identifier: String
  clientMutationId: String
}

"""Request To revoke an API token; these start with 'wap_'."""
type RevokeAPITokenPayload {
  token: APIToken
  success: Boolean
  clientMutationId: String
}

input RevokeAPITokenInput {
  """The API token ID"""
  tokenId: String

  """The raw API token"""
  token: String
  clientMutationId: String
}

type CheckUserExistsPayload {
  exists: Boolean!

  """The user is only returned if the user input was the username"""
  user: User
  clientMutationId: String
}

input CheckUserExistsInput {
  """The user"""
  user: String!
  clientMutationId: String
}

type ReadNotificationPayload {
  notification: UserNotification
  clientMutationId: String
}

input ReadNotificationInput {
  notificationId: ID!
  clientMutationId: String
}

type SeePendingNotificationsPayload {
  success: Boolean
  clientMutationId: String
}

input SeePendingNotificationsInput {
  clientMutationId: String
}

type NewNoncePayload {
  nonce: Nonce!
  clientMutationId: String
}

input NewNonceInput {
  name: String!
  callbackUrl: String!
  clientMutationId: String
}

type ValidateNoncePayload {
  nonce: Nonce!
  clientMutationId: String
}

input ValidateNonceInput {
  id: ID!
  secret: String!
  clientMutationId: String
}

type InvalidateNoncePayload {
  nonce: Nonce!
  clientMutationId: String
}

input InvalidateNonceInput {
  id: ID!
  secret: String!
  clientMutationId: String
}

type MFATOTPTokenType {
  qr: String
  secretKey: String
}

input MFATOTPGetTokenInput {
  clientMutationId: String
}

type MFATOTPVerifyPayload {
  status: MFATOTPVerifyStatus
  clientMutationId: String
}

enum MFATOTPVerifyStatus {
  SUCCESS
  RECOVERY
}

input MFATOTPVerifyInput {
  answer: String!
  secretKey: String!
  clientMutationId: String
}

"""Response object for MFAAuth mutation."""
type MFAAuthResponse {
  success: Boolean!
  token: String
  refreshToken: String
  username: String
  refreshTokenExpiresIn: Int
}

input MFATOTPAuthInput {
  username: String!
  otp: String!
  clientMutationId: String
}

type MFARecoveryCodes {
  codes: [String]!
}

input MFAGenerateRecoveryTokenInput {
  clientMutationId: String
}

input MFARecoveryAuthInput {
  username: String!
  otp: String!
  clientMutationId: String
}

input MFAEmailAuthInput {
  username: String!
  otp: String!
  clientMutationId: String
}

type MFAEmailGenerationResponse {
  success: Boolean!
}

input MFAGenerateEmailOTPInput {
  clientMutationId: String
}

type GenerateCheckoutUrlPayload {
  checkout: StripeCheckout!
  clientMutationId: String
}

type StripeCheckout {
  url: String!
  expiresAt: DateTime!
}

input GenerateCheckoutUrlInput {
  """URL to redirect to on success."""
  successUrl: String!

  """URL to redirect to on cancellation."""
  cancelUrl: String!

  """ID of price (product) to charge the user."""
  priceId: ID!

  """Locale of the customer."""
  locale: String!

  """ID of owner to create subscription on. Defaults to current user."""
  forOwnerId: ID
  clientMutationId: String
}

"""Add webhook to user"""
type AddWebhookPayload {
  webhook: Webhook!
  clientMutationId: String
}

input AddWebhookInput {
  url: String!
  clientMutationId: String
}

"""Add webhook to user"""
type RemoveWebhookPayload {
  success: Boolean!
  clientMutationId: String
}

input RemoveWebhookInput {
  id: ID!
  clientMutationId: String
}

type PublishPublicKeyPayload {
  success: Boolean!
  publicKey: PublicKey!
  clientMutationId: String
}

input PublishPublicKeyInput {
  keyId: String!
  key: String!
  verifyingSignatureId: String
  clientMutationId: String
}

type PublishPackagePayload {
  success: Boolean!
  packageVersion: PackageVersion
  packageWebc: PackageWebc
  clientMutationId: String
}

input PublishPackageInput {
  manifest: String!
  name: String
  namespace: String
  version: String
  description: String
  license: String
  licenseFile: String
  readme: String
  repository: String
  homepage: String
  file: String
  signedUrl: String
  signature: InputSignature

  """The package icon"""
  icon: String

  """Whether the package is private"""
  private: Boolean = false

  """The upload format of the package"""
  uploadFormat: UploadFormat = targz

  """Whether to wait for webc generation to finish"""
  wait: Boolean = false
  clientMutationId: String
}

input InputSignature {
  publicKeyKeyId: String!
  data: String!
}

enum UploadFormat {
  targz
  webcv2
  webcv3
}

type PushPackageReleasePayload {
  success: Boolean!
  packageWebc: PackageWebc
  clientMutationId: String
}

input PushPackageReleaseInput {
  namespace: String!
  signedUrl: String!
  name: String

  """Whether the package is private"""
  private: Boolean = false
  clientMutationId: String
}

type TagPackageReleasePayload {
  success: Boolean!
  packageVersion: PackageVersion
  clientMutationId: String
}

input TagPackageReleaseInput {
  packageReleaseId: ID!
  version: String!
  name: String
  manifest: String
  namespace: String
  description: String
  license: String
  licenseFile: String
  readme: String
  repository: String
  homepage: String
  signature: InputSignature

  """The package icon"""
  icon: String
  private: Boolean = false
  clientMutationId: String
}

type UpdatePackagePayload {
  package: Package!
  clientMutationId: String
}

input UpdatePackageInput {
  packageId: ID!

  """The package icon"""
  icon: String
  clientMutationId: String
}

type LikePackagePayload {
  package: Package!
  clientMutationId: String
}

input LikePackageInput {
  packageId: ID!
  clientMutationId: String
}

type UnlikePackagePayload {
  package: Package!
  clientMutationId: String
}

input UnlikePackageInput {
  packageId: ID!
  clientMutationId: String
}

type WatchPackagePayload {
  package: Package!
  clientMutationId: String
}

input WatchPackageInput {
  packageId: ID!
  clientMutationId: String
}

type UnwatchPackagePayload {
  package: Package!
  clientMutationId: String
}

input UnwatchPackageInput {
  packageId: ID!
  clientMutationId: String
}

type ArchivePackagePayload {
  package: Package!
  clientMutationId: String
}

input ArchivePackageInput {
  packageId: ID!
  clientMutationId: String
}

type RenamePackagePayload {
  package: Package!
  clientMutationId: String
}

input RenamePackageInput {
  packageId: ID!
  newName: String!
  clientMutationId: String
}

type ChangePackageVersionArchivedStatusPayload {
  packageVersion: PackageVersion!
  clientMutationId: String
}

input ChangePackageVersionArchivedStatusInput {
  packageVersionId: ID!
  isArchived: Boolean
  clientMutationId: String
}

type CreateNamespacePayload {
  namespace: Namespace!
  user: User!
  clientMutationId: String
}

input CreateNamespaceInput {
  name: String!

  """The namespace display name"""
  displayName: String

  """The namespace description"""
  description: String

  """The namespace avatar"""
  avatar: String
  clientMutationId: String
}

type UpdateNamespacePayload {
  namespace: Namespace!
  clientMutationId: String
}

input UpdateNamespaceInput {
  namespaceId: ID!

  """The namespace slug name"""
  name: String

  """The namespace display name"""
  displayName: String

  """The namespace description"""
  description: String

  """The namespace avatar"""
  avatar: String

  """
  The user Twitter (it can be the url, or the handle with or without the @)
  """
  twitter: String

  """
  The user Github (it can be the url, or the handle with or without the @)
  """
  github: String

  """The user website (it must be a valid url)"""
  websiteUrl: String
  clientMutationId: String
}

type DeleteNamespacePayload {
  success: Boolean!
  clientMutationId: String
}

input DeleteNamespaceInput {
  namespaceId: ID!
  clientMutationId: String
}

type InviteNamespaceCollaboratorPayload {
  invite: NamespaceCollaboratorInvite!
  namespace: Namespace!
  clientMutationId: String
}

input InviteNamespaceCollaboratorInput {
  namespaceId: ID!
  role: GrapheneRole!
  username: String
  email: String
  clientMutationId: String
}

type AcceptNamespaceCollaboratorInvitePayload {
  namespaceCollaboratorInvite: NamespaceCollaboratorInvite!
  clientMutationId: String
}

input AcceptNamespaceCollaboratorInviteInput {
  inviteId: ID!
  clientMutationId: String
}

type RemoveNamespaceCollaboratorInvitePayload {
  namespace: Namespace!
  clientMutationId: String
}

input RemoveNamespaceCollaboratorInviteInput {
  inviteId: ID!
  clientMutationId: String
}

type RemoveNamespaceCollaboratorPayload {
  namespace: Namespace!
  clientMutationId: String
}

input RemoveNamespaceCollaboratorInput {
  namespaceCollaboratorId: ID!
  clientMutationId: String
}

type UpdateNamespaceCollaboratorRolePayload {
  collaborator: NamespaceCollaborator!
  clientMutationId: String
}

input UpdateNamespaceCollaboratorRoleInput {
  namespaceCollaboratorId: ID!
  role: GrapheneRole!
  clientMutationId: String
}

type UpdateNamespaceCollaboratorInviteRolePayload {
  collaboratorInvite: NamespaceCollaboratorInvite!
  clientMutationId: String
}

input UpdateNamespaceCollaboratorInviteRoleInput {
  namespaceCollaboratorInviteId: ID!
  role: GrapheneRole!
  clientMutationId: String
}

type InvitePackageCollaboratorPayload {
  invite: PackageCollaboratorInvite!
  package: Package!
  clientMutationId: String
}

input InvitePackageCollaboratorInput {
  packageName: String!
  role: GrapheneRole!
  username: String
  email: String
  clientMutationId: String
}

type AcceptPackageCollaboratorInvitePayload {
  packageCollaboratorInvite: PackageCollaboratorInvite!
  clientMutationId: String
}

input AcceptPackageCollaboratorInviteInput {
  inviteId: ID!
  clientMutationId: String
}

type RemovePackageCollaboratorInvitePayload {
  package: Package!
  clientMutationId: String
}

input RemovePackageCollaboratorInviteInput {
  inviteId: ID!
  clientMutationId: String
}

type UpdatePackageCollaboratorRolePayload {
  collaborator: PackageCollaborator!
  clientMutationId: String
}

input UpdatePackageCollaboratorRoleInput {
  packageCollaboratorId: ID!
  role: GrapheneRole!
  clientMutationId: String
}

type UpdatePackageCollaboratorInviteRolePayload {
  collaboratorInvite: PackageCollaboratorInvite!
  clientMutationId: String
}

input UpdatePackageCollaboratorInviteRoleInput {
  packageCollaboratorInviteId: ID!
  role: GrapheneRole!
  clientMutationId: String
}

type RemovePackageCollaboratorPayload {
  package: Package!
  clientMutationId: String
}

input RemovePackageCollaboratorInput {
  packageCollaboratorId: ID!
  clientMutationId: String
}

type RequestPackageTransferPayload {
  package: Package!
  wasInstantlyTransferred: Boolean!
  packageTransferRequest: PackageTransferRequest
  clientMutationId: String
}

input RequestPackageTransferInput {
  packageId: ID!
  newOwnerId: ID!
  clientMutationId: String
}

type AcceptPackageTransferRequestPayload {
  package: Package!
  packageTransferRequest: PackageTransferRequest!
  clientMutationId: String
}

input AcceptPackageTransferRequestInput {
  packageTransferRequestId: ID!
  clientMutationId: String
}

type RemovePackageTransferRequestPayload {
  package: Package!
  clientMutationId: String
}

input RemovePackageTransferRequestInput {
  packageTransferRequestId: ID!
  clientMutationId: String
}

type GenerateBindingsForAllPackagesPayload {
  message: String!
  clientMutationId: String
}

input GenerateBindingsForAllPackagesInput {
  bindingsGeneratorId: ID
  bindingsGeneratorCommand: String
  clientMutationId: String
}

type MakePackagePublicPayload {
  package: Package!
  clientMutationId: String
}

input MakePackagePublicInput {
  """The ID of the package to make public"""
  id: ID!
  clientMutationId: String
}

type GenerateUploadUrlPayload {
  signedUrl: SignedUrl!
  clientMutationId: String
}

input GenerateUploadUrlInput {
  name: String
  version: String = "latest"
  filename: String
  expiresAfterSeconds: Int = 60
  clientMutationId: String
}

type Subscription {
  autobuildDeployment(buildId: UUID!): AutobuildLog
  generateScreenshot(
    """App version ID"""
    appVersionId: ID!

    """Force generation"""
    forceGeneration: Boolean = false
  ): DeployAppVersion!
  streamLogs(
    """
    Specify the app to show logs for. Alternatively, you can also just specify the app version if you want. If both app and app-version are specified, then the app-version must be associated with specified app.
    """
    appId: ID

    """Filter logs for app to a certain app version."""
    appVersionId: ID

    """
    Get logs starting from this timestamp. Takes ISO timestamp in UTC timezone.
    """
    startingFromISO: DateTime

    """
    Fetch logs until this timestamp. Takes ISO timestamp in UTC timezone. If specified, the subscription will at this time.
    """
    untilISO: DateTime

    """Filter logs by stream"""
    streams: [LogStream]

    """Filter logs by instance ids"""
    instanceIds: [String]

    """Filter logs by request ID"""
    requestId: String

    """Search logs for this term"""
    searchTerm: String
  ): Log!
  waitOnRepoCreation(repoId: ID!): Boolean!
  appIsPublishedFromRepo(repoId: ID!): DeployAppVersion!
  runEdgeJob(command: String!, appVersionId: ID!, envVars: [SecretInput], source: String, cliArgs: [String]): Boolean
  fetchBuildLogs(buildId: String!): String
  timeout: Int
  packageVersionCreated(publishedBy: ID, ownerId: ID): PackageVersion!

  """Subscribe to package version ready"""
  packageVersionReady(packageVersionId: ID!): PackageVersionReadyResponse!
  userNotificationCreated(userId: ID!): UserNotificationCreated!
}

"""Log entry for Deploying app from github repo"""
type AutobuildLog {
  """Kind of log message."""
  kind: AutoBuildDeployAppLogKind!

  """Log message"""
  message: String
  appVersion: DeployAppVersion

  """Timestamp in nanoseconds"""
  timestamp: String!

  """ISO 8601 string in UTC"""
  datetime: DateTime!

  """Log stream"""
  stream: LogStream
}

enum AutoBuildDeployAppLogKind {
  LOG
  PREPARING_TO_DEPLOY_STATUS
  FETCHING_PLAN_STATUS
  BUILD_STATUS
  DEPLOY_STATUS
  COMPLETE
  FAILED
}

type PackageVersionReadyResponse {
  state: PackageVersionState!
  packageVersion: PackageVersion!
  success: Boolean!
}

enum PackageVersionState {
  WEBC_GENERATED
  BINDINGS_GENERATED
  NATIVE_EXES_GENERATED
}

type UserNotificationCreated {
  notification: UserNotification
  notificationDeletedId: ID
}<|MERGE_RESOLUTION|>--- conflicted
+++ resolved
@@ -3577,15 +3577,12 @@
   """Claim a perishable app as their own."""
   claimPerishableApp(input: ClaimPerishableAppInput!): ClaimPerishableAppPayload
   deployViaAutobuild(input: DeployViaAutobuildInput!): DeployViaAutobuildPayload
-<<<<<<< HEAD
-=======
 
   """Create a new vault from yaml config"""
   upsertVault(input: UpsertVaultInput!): UpsertVaultPayload
 
   """Attach vault to an app"""
   attachVault(input: AttachVaultInput!): AttachVaultPayload
->>>>>>> b65eb323
   tokenAuth(input: ObtainJSONWebTokenInput!): ObtainJSONWebTokenPayload
   generateDeployToken(input: GenerateDeployTokenInput!): GenerateDeployTokenPayload
   verifyAccessToken(token: String): Verify
@@ -4460,8 +4457,6 @@
   timeout: String = "10m"
 }
 
-<<<<<<< HEAD
-=======
 """Create a new vault from yaml config"""
 type UpsertVaultPayload {
   vault: Vault!
@@ -4499,7 +4494,6 @@
   clientMutationId: String
 }
 
->>>>>>> b65eb323
 type ObtainJSONWebTokenPayload {
   payload: GenericScalar!
   refreshExpiresIn: Int!
