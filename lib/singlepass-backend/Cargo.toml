--- conflicted
+++ resolved
@@ -17,13 +17,8 @@
 lazy_static = "1.4"
 byteorder = "1.3"
 nix = "0.15"
-<<<<<<< HEAD
 libc = "0.2.68"
-smallvec = "0.6"
-=======
-libc = "0.2.60"
 smallvec = "1"
->>>>>>> e695ecbf
 serde = "1.0"
 serde_derive = "1.0"
 bincode = "1.2"
