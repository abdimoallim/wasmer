pub use crate::backing::{ImportBacking, LocalBacking};
use crate::{
    memory::Memory,
    module::ModuleInner,
    structures::TypedIndex,
    types::{LocalOrImport, MemoryIndex},
};
use std::{ffi::c_void, mem, ptr};

use hashbrown::HashMap;

/// The context of the currently running WebAssembly instance.
///
///
#[derive(Debug)]
#[repr(C)]
pub struct Ctx {
    // `internal` must be the first field of `Ctx`.
    pub(crate) internal: InternalCtx,

    pub(crate) local_functions: *const *const Func,

    local_backing: *mut LocalBacking,
    import_backing: *mut ImportBacking,
    module: *const ModuleInner,

    pub data: *mut c_void,
    pub data_finalizer: Option<extern "C" fn(data: *mut c_void)>,
}

/// The internal context of the currently running WebAssembly instance.
///
///
#[doc(hidden)]
#[derive(Debug)]
#[repr(C)]
pub struct InternalCtx {
    /// A pointer to an array of locally-defined memories, indexed by `MemoryIndex`.
    pub memories: *mut *mut LocalMemory,

    /// A pointer to an array of locally-defined tables, indexed by `TableIndex`.
    pub tables: *mut *mut LocalTable,

    /// A pointer to an array of locally-defined globals, indexed by `GlobalIndex`.
    pub globals: *mut *mut LocalGlobal,

    /// A pointer to an array of imported memories, indexed by `MemoryIndex,
    pub imported_memories: *mut *mut LocalMemory,

    /// A pointer to an array of imported tables, indexed by `TableIndex`.
    pub imported_tables: *mut *mut LocalTable,

    /// A pointer to an array of imported globals, indexed by `GlobalIndex`.
    pub imported_globals: *mut *mut LocalGlobal,

    /// A pointer to an array of imported functions, indexed by `FuncIndex`.
    pub imported_funcs: *mut ImportedFunc,

    /// A pointer to an array of signature ids. Conceptually, this maps
    /// from a static, module-local signature id to a runtime-global
    /// signature id. This is used to allow call-indirect to other
    /// modules safely.
    pub dynamic_sigindices: *const SigId,
}

impl Ctx {
    #[doc(hidden)]
    pub unsafe fn new(
        local_backing: &mut LocalBacking,
        import_backing: &mut ImportBacking,
        module: &ModuleInner,
    ) -> Self {
        Self {
            internal: InternalCtx {
                memories: local_backing.vm_memories.as_mut_ptr(),
                tables: local_backing.vm_tables.as_mut_ptr(),
                globals: local_backing.vm_globals.as_mut_ptr(),

                imported_memories: import_backing.vm_memories.as_mut_ptr(),
                imported_tables: import_backing.vm_tables.as_mut_ptr(),
                imported_globals: import_backing.vm_globals.as_mut_ptr(),
                imported_funcs: import_backing.vm_functions.as_mut_ptr(),

                dynamic_sigindices: local_backing.dynamic_sigindices.as_ptr(),
            },
            local_functions: local_backing.local_functions.as_ptr(),

            local_backing,
            import_backing,
            module,

            data: ptr::null_mut(),
            data_finalizer: None,
        }
    }

    #[doc(hidden)]
    pub unsafe fn new_with_data(
        local_backing: &mut LocalBacking,
        import_backing: &mut ImportBacking,
        module: &ModuleInner,
        data: *mut c_void,
        data_finalizer: extern "C" fn(*mut c_void),
    ) -> Self {
        Self {
            internal: InternalCtx {
                memories: local_backing.vm_memories.as_mut_ptr(),
                tables: local_backing.vm_tables.as_mut_ptr(),
                globals: local_backing.vm_globals.as_mut_ptr(),

                imported_memories: import_backing.vm_memories.as_mut_ptr(),
                imported_tables: import_backing.vm_tables.as_mut_ptr(),
                imported_globals: import_backing.vm_globals.as_mut_ptr(),
                imported_funcs: import_backing.vm_functions.as_mut_ptr(),

                dynamic_sigindices: local_backing.dynamic_sigindices.as_ptr(),
            },
            local_functions: local_backing.local_functions.as_ptr(),

            local_backing,
            import_backing,
            module,

            data,
            data_finalizer: Some(data_finalizer),
        }
    }

    /// This exposes the specified memory of the WebAssembly instance
    /// as a immutable slice.
    ///
    /// WebAssembly will soon support multiple linear memories, so this
    /// forces the user to specify.
    ///
    /// # Usage:
    ///
    /// ```
    /// # use wasmer_runtime_core::{
    /// #     vm::Ctx,
    /// # };
    /// fn read_memory(ctx: &Ctx) -> u8 {
    ///     let first_memory = ctx.memory(0);
    ///     // Read the first byte of that linear memory.
    ///     first_memory.view()[0].get()
    /// }
    /// ```
    pub fn memory(&self, mem_index: u32) -> &Memory {
        let module = unsafe { &*self.module };
        let mem_index = MemoryIndex::new(mem_index as usize);
        match mem_index.local_or_import(&module.info) {
            LocalOrImport::Local(local_mem_index) => unsafe {
                let local_backing = &*self.local_backing;
                &local_backing.memories[local_mem_index]
            },
            LocalOrImport::Import(import_mem_index) => unsafe {
                let import_backing = &*self.import_backing;
                &import_backing.memories[import_mem_index]
            },
        }
    }

    /// Gives access to the emscripten symbol map, used for debugging
    pub unsafe fn borrow_symbol_map(&self) -> &Option<HashMap<u32, String>> {
        &(*self.module).info.em_symbol_map
    }
}

#[doc(hidden)]
impl Ctx {
    #[allow(clippy::erasing_op)] // TODO
    pub fn offset_memories() -> u8 {
        0 * (mem::size_of::<usize>() as u8)
    }

    pub fn offset_tables() -> u8 {
        1 * (mem::size_of::<usize>() as u8)
    }

    pub fn offset_globals() -> u8 {
        2 * (mem::size_of::<usize>() as u8)
    }

    pub fn offset_imported_memories() -> u8 {
        3 * (mem::size_of::<usize>() as u8)
    }

    pub fn offset_imported_tables() -> u8 {
        4 * (mem::size_of::<usize>() as u8)
    }

    pub fn offset_imported_globals() -> u8 {
        5 * (mem::size_of::<usize>() as u8)
    }

    pub fn offset_imported_funcs() -> u8 {
        6 * (mem::size_of::<usize>() as u8)
    }

    pub fn offset_signatures() -> u8 {
        7 * (mem::size_of::<usize>() as u8)
    }

    pub fn offset_local_functions() -> u8 {
        8 * (mem::size_of::<usize>() as u8)
    }
}

enum InnerFunc {}
/// Used to provide type safety (ish) for passing around function pointers.
/// The typesystem ensures this cannot be dereferenced since an
/// empty enum cannot actually exist.
#[repr(C)]
pub struct Func(InnerFunc);

/// An imported function, which contains the vmctx that owns this function.
#[derive(Debug, Clone)]
#[repr(C)]
pub struct ImportedFunc {
    pub func: *const Func,
    pub vmctx: *mut Ctx,
}

impl ImportedFunc {
    #[allow(clippy::erasing_op)] // TODO
    pub fn offset_func() -> u8 {
        0 * (mem::size_of::<usize>() as u8)
    }

    pub fn offset_vmctx() -> u8 {
        1 * (mem::size_of::<usize>() as u8)
    }

    pub fn size() -> u8 {
        mem::size_of::<Self>() as u8
    }
}

/// Definition of a table used by the VM. (obviously)
#[derive(Debug, Clone, Copy)]
#[repr(C)]
pub struct LocalTable {
    /// pointer to the elements in the table.
    pub base: *mut u8,
    /// Number of elements in the table (NOT necessarily the size of the table in bytes!).
    pub count: usize,
    /// The table that this represents. At the moment, this can only be `*mut AnyfuncTable`.
    pub table: *mut (),
}

impl LocalTable {
    #[allow(clippy::erasing_op)] // TODO
    pub fn offset_base() -> u8 {
        0 * (mem::size_of::<usize>() as u8)
    }

    pub fn offset_count() -> u8 {
        1 * (mem::size_of::<usize>() as u8)
    }

    pub fn size() -> u8 {
        mem::size_of::<Self>() as u8
    }
}

/// Definition of a memory used by the VM.
#[derive(Debug, Clone, Copy)]
#[repr(C)]
pub struct LocalMemory {
    /// Pointer to the bottom of this linear memory.
    pub base: *mut u8,
    /// Current size of this linear memory in bytes.
    pub bound: usize,
    /// The actual memory that this represents.
    /// This is either `*mut DynamicMemory`, `*mut StaticMemory`,
    /// or `*mut SharedStaticMemory`.
    pub memory: *mut (),
}

impl LocalMemory {
    #[allow(clippy::erasing_op)] // TODO
    pub fn offset_base() -> u8 {
        0 * (mem::size_of::<usize>() as u8)
    }

    pub fn offset_bound() -> u8 {
        1 * (mem::size_of::<usize>() as u8)
    }

    pub fn size() -> u8 {
        mem::size_of::<Self>() as u8
    }
}

/// Definition of a global used by the VM.
#[derive(Debug, Clone, Copy)]
#[repr(C)]
pub struct LocalGlobal {
    pub data: u64,
}

impl LocalGlobal {
    #[allow(clippy::erasing_op)] // TODO
    pub fn offset_data() -> u8 {
        0 * (mem::size_of::<usize>() as u8)
    }

    pub fn null() -> Self {
        Self { data: 0 }
    }

    pub fn size() -> u8 {
        mem::size_of::<Self>() as u8
    }
}

#[derive(Debug, Clone, Copy)]
#[repr(transparent)]
pub struct SigId(pub u32);

/// Caller-checked anyfunc
#[derive(Debug, Clone, Copy)]
#[repr(C)]
pub struct Anyfunc {
    pub func: *const Func,
    pub ctx: *mut Ctx,
    pub sig_id: SigId,
}

impl Anyfunc {
    pub fn null() -> Self {
        Self {
            func: ptr::null(),
            ctx: ptr::null_mut(),
            sig_id: SigId(u32::max_value()),
        }
    }

    #[allow(clippy::erasing_op)] // TODO
    pub fn offset_func() -> u8 {
        0 * (mem::size_of::<usize>() as u8)
    }

    pub fn offset_vmctx() -> u8 {
        1 * (mem::size_of::<usize>() as u8)
    }

    pub fn offset_sig_id() -> u8 {
        2 * (mem::size_of::<usize>() as u8)
    }

    pub fn size() -> u8 {
        mem::size_of::<Self>() as u8
    }
}

#[cfg(test)]
mod vm_offset_tests {
    use super::{Anyfunc, Ctx, ImportedFunc, InternalCtx, LocalGlobal, LocalMemory, LocalTable};

    #[test]
    fn vmctx() {
        assert_eq!(0usize, offset_of!(Ctx => internal).get_byte_offset(),);

        assert_eq!(
            Ctx::offset_memories() as usize,
            offset_of!(InternalCtx => memories).get_byte_offset(),
        );

        assert_eq!(
            Ctx::offset_tables() as usize,
            offset_of!(InternalCtx => tables).get_byte_offset(),
        );

        assert_eq!(
            Ctx::offset_globals() as usize,
            offset_of!(InternalCtx => globals).get_byte_offset(),
        );

        assert_eq!(
            Ctx::offset_imported_memories() as usize,
            offset_of!(InternalCtx => imported_memories).get_byte_offset(),
        );

        assert_eq!(
            Ctx::offset_imported_tables() as usize,
            offset_of!(InternalCtx => imported_tables).get_byte_offset(),
        );

        assert_eq!(
            Ctx::offset_imported_globals() as usize,
            offset_of!(InternalCtx => imported_globals).get_byte_offset(),
        );

        assert_eq!(
            Ctx::offset_imported_funcs() as usize,
            offset_of!(InternalCtx => imported_funcs).get_byte_offset(),
        );

        assert_eq!(
            Ctx::offset_local_functions() as usize,
            offset_of!(Ctx => local_functions).get_byte_offset(),
        );
    }

    #[test]
    fn imported_func() {
        assert_eq!(
            ImportedFunc::offset_func() as usize,
            offset_of!(ImportedFunc => func).get_byte_offset(),
        );

        assert_eq!(
            ImportedFunc::offset_vmctx() as usize,
            offset_of!(ImportedFunc => vmctx).get_byte_offset(),
        );
    }

    #[test]
    fn local_table() {
        assert_eq!(
            LocalTable::offset_base() as usize,
            offset_of!(LocalTable => base).get_byte_offset(),
        );

        assert_eq!(
            LocalTable::offset_count() as usize,
            offset_of!(LocalTable => count).get_byte_offset(),
        );
    }

    #[test]
    fn local_memory() {
        assert_eq!(
            LocalMemory::offset_base() as usize,
            offset_of!(LocalMemory => base).get_byte_offset(),
        );

        assert_eq!(
            LocalMemory::offset_bound() as usize,
            offset_of!(LocalMemory => bound).get_byte_offset(),
        );
    }

    #[test]
    fn local_global() {
        assert_eq!(
            LocalGlobal::offset_data() as usize,
            offset_of!(LocalGlobal => data).get_byte_offset(),
        );
    }

    #[test]
    fn cc_anyfunc() {
        assert_eq!(
            Anyfunc::offset_func() as usize,
            offset_of!(Anyfunc => func).get_byte_offset(),
        );

        assert_eq!(
            Anyfunc::offset_vmctx() as usize,
            offset_of!(Anyfunc => ctx).get_byte_offset(),
        );

        assert_eq!(
            Anyfunc::offset_sig_id() as usize,
            offset_of!(Anyfunc => sig_id).get_byte_offset(),
        );
    }
}

#[cfg(test)]
mod vm_ctx_tests {
    use super::{Ctx, ImportBacking, LocalBacking};
    use crate::module::{ModuleInfo, ModuleInner, StringTable};
    use crate::structures::Map;
    use std::ffi::c_void;

    struct TestData {
        x: u32,
        y: bool,
        str: String,
    }

    extern "C" fn test_data_finalizer(data: *mut c_void) {
        let test_data: &mut TestData = unsafe { &mut *(data as *mut TestData) };
        assert_eq!(test_data.x, 10);
        assert_eq!(test_data.y, true);
        assert_eq!(test_data.str, "Test".to_string());
        println!("hello from finalizer");
        drop(test_data);
    }

    #[test]
    fn test_callback_on_drop() {
        let mut data = TestData {
            x: 10,
            y: true,
            str: "Test".to_string(),
        };
        let mut local_backing = LocalBacking {
            memories: Map::new().into_boxed_map(),
            tables: Map::new().into_boxed_map(),
            globals: Map::new().into_boxed_map(),

            vm_memories: Map::new().into_boxed_map(),
            vm_tables: Map::new().into_boxed_map(),
            vm_globals: Map::new().into_boxed_map(),

            dynamic_sigindices: Map::new().into_boxed_map(),
            local_functions: Map::new().into_boxed_map(),
        };
        let mut import_backing = ImportBacking {
            memories: Map::new().into_boxed_map(),
            tables: Map::new().into_boxed_map(),
            globals: Map::new().into_boxed_map(),

            vm_functions: Map::new().into_boxed_map(),
            vm_memories: Map::new().into_boxed_map(),
            vm_tables: Map::new().into_boxed_map(),
            vm_globals: Map::new().into_boxed_map(),
        };
        let module = generate_module();
        let data = &mut data as *mut _ as *mut c_void;
        let ctx = unsafe {
            Ctx::new_with_data(
                &mut local_backing,
                &mut import_backing,
                &module,
                data,
                test_data_finalizer,
            )
        };
        let ctx_test_data = cast_test_data(ctx.data);
        assert_eq!(ctx_test_data.x, 10);
        assert_eq!(ctx_test_data.y, true);
        assert_eq!(ctx_test_data.str, "Test".to_string());
        drop(ctx);
    }

    fn cast_test_data(data: *mut c_void) -> &'static mut TestData {
        let test_data: &mut TestData = unsafe { &mut *(data as *mut TestData) };
        test_data
    }

    fn generate_module() -> ModuleInner {
        use super::Func;
        use crate::backend::{
            sys::Memory, Backend, CacheGen, FuncResolver, ProtectedCaller, Token, UserTrapper,
        };
        use crate::cache::Error as CacheError;
        use crate::error::RuntimeResult;
        use crate::types::{FuncIndex, LocalFuncIndex, Value};
        use hashbrown::HashMap;
        use std::ptr::NonNull;
        struct Placeholder;
        impl FuncResolver for Placeholder {
            fn get(
                &self,
                _module: &ModuleInner,
                _local_func_index: LocalFuncIndex,
            ) -> Option<NonNull<Func>> {
                None
            }
        }
        impl ProtectedCaller for Placeholder {
            fn call(
                &self,
                _module: &ModuleInner,
                _func_index: FuncIndex,
                _params: &[Value],
                _import_backing: &ImportBacking,
                _vmctx: *mut Ctx,
                _: Token,
            ) -> RuntimeResult<Vec<Value>> {
                Ok(vec![])
            }
            fn get_early_trapper(&self) -> Box<dyn UserTrapper> {
                unimplemented!()
            }
        }
        impl CacheGen for Placeholder {
            fn generate_cache(
                &self,
                module: &ModuleInner,
            ) -> Result<(Box<ModuleInfo>, Box<[u8]>, Memory), CacheError> {
                unimplemented!()
            }
        }

        ModuleInner {
            func_resolver: Box::new(Placeholder),
            protected_caller: Box::new(Placeholder),
            cache_gen: Box::new(Placeholder),
            info: ModuleInfo {
                memories: Map::new(),
                globals: Map::new(),
                tables: Map::new(),

                // These are strictly imported and the typesystem ensures that.
                imported_functions: Map::new(),
                imported_memories: Map::new(),
                imported_tables: Map::new(),
                imported_globals: Map::new(),

                exports: HashMap::new(),

                data_initializers: Vec::new(),
                elem_initializers: Vec::new(),

                start_func: None,

                func_assoc: Map::new(),
                signatures: Map::new(),
                backend: Backend::Cranelift,

                namespace_table: StringTable::new(),
                name_table: StringTable::new(),

<<<<<<< HEAD
                custom_sections: HashMap::new(),
=======
                em_symbol_map: None,
>>>>>>> 4bbf9903
            },
        }
    }
}<|MERGE_RESOLUTION|>--- conflicted
+++ resolved
@@ -616,11 +616,9 @@
                 namespace_table: StringTable::new(),
                 name_table: StringTable::new(),
 
-<<<<<<< HEAD
+                em_symbol_map: None,
+
                 custom_sections: HashMap::new(),
-=======
-                em_symbol_map: None,
->>>>>>> 4bbf9903
             },
         }
     }
