//! Create a new Edge app.

use crate::{
    commands::AsyncCliCommand,
    opts::{ApiOpts, ItemFormatOpts},
    utils::{
        load_package_manifest,
        package_wizard::{CreateMode, PackageType, PackageWizard},
    },
};
use anyhow::Context;
use colored::Colorize;
use dialoguer::{theme::ColorfulTheme, Confirm, Select};
use is_terminal::IsTerminal;
use std::{collections::HashMap, path::PathBuf, str::FromStr};
use wasmer_api::{types::UserWithNamespaces, WasmerClient};
use wasmer_config::{
    app::AppConfigV1,
    package::{NamedPackageIdent, PackageSource, Tag},
};

use super::deploy::CmdAppDeploy;

async fn write_app_config(app_config: &AppConfigV1, dir: Option<PathBuf>) -> anyhow::Result<()> {
    let raw_app_config = app_config.clone().to_yaml()?;

    let app_dir = match dir {
        Some(dir) => dir,
        None => std::env::current_dir()?,
    };

    let app_config_path = app_dir.join(AppConfigV1::CANONICAL_FILE_NAME);
    std::fs::write(&app_config_path, raw_app_config).with_context(|| {
        format!(
            "could not write app config to '{}'",
            app_config_path.display()
        )
    })
}

/// Create a new Edge app.
#[derive(clap::Parser, Debug)]
pub struct CmdAppCreate {
    #[clap(name = "type", short = 't', long)]
    pub template: Option<AppType>,
    /// Whether or not to deploy the application once it is created.
    ///
    /// If selected, this might entail the step of publishing the package related to the
    /// application. By default, the application is not deployed and the package is not published.
    #[clap(long)]
    pub deploy_app: bool,

    /// Skip local schema validation.
    #[clap(long)]
    pub no_validate: bool,

    /// Do not prompt for user input.
    #[clap(long, default_value_t = std::io::stdin().is_terminal())]
    pub non_interactive: bool,

    /// Do not interact with any APIs.
    #[clap(long)]
    pub offline: bool,

    /// The owner of the app.
    #[clap(long)]
    pub owner: Option<String>,

    /// The name of the app (can be changed later)
    #[clap(long = "name")]
    pub app_name: Option<String>,

    /// The path to the directory where the config file for the application will be written to.
    #[clap(long = "path")]
    pub app_dir_path: Option<PathBuf>,

    /// Do not wait for the app to become reachable if deployed.
    #[clap(long)]
    pub no_wait: bool,

    // Common args.
    #[clap(flatten)]
    #[allow(missing_docs)]
    pub api: ApiOpts,

    #[clap(flatten)]
    #[allow(missing_docs)]
    pub fmt: ItemFormatOpts,

    /// Name of the package to use.
    #[clap(long, short = 'p')]
    pub package: Option<String>,

    /// Whether or not to search (and use) a local manifest.
    #[clap(long)]
    pub use_local_manifest: bool,

    /// Name to use when creating a new package from a template.
    #[clap(long)]
    pub new_package_name: Option<String>,
}

impl CmdAppCreate {
    #[inline]
    fn get_app_config(&self, owner: &str, name: &str, package: &str) -> AppConfigV1 {
        AppConfigV1 {
            name: String::from(name),
            owner: Some(String::from(owner)),
            package: PackageSource::from_str(package).unwrap(),
            app_id: None,
            domains: None,
            env: HashMap::new(),
            cli_args: None,
            capabilities: None,
            scheduled_tasks: None,
            volumes: None,
            health_checks: None,
            debug: None,
            scaling: None,
            extra: HashMap::new(),
        }
    }

    async fn get_app_name(&self) -> anyhow::Result<String> {
        if let Some(name) = &self.app_name {
            return Ok(name.clone());
        }

        if self.non_interactive {
            // if not interactive we can't prompt the user to choose the owner of the app.
            anyhow::bail!("No app name specified: use --name <app_name>");
        }

        crate::utils::prompts::prompt_for_ident("What should be the name of the app?", None)
    }

    async fn get_owner(&self) -> anyhow::Result<String> {
        if let Some(owner) = &self.owner {
            return Ok(owner.clone());
        }

        if self.non_interactive {
            // if not interactive we can't prompt the user to choose the owner of the app.
            anyhow::bail!("No owner specified: use --owner <owner>");
        }

        if !self.offline {
            match self.api.client() {
                Ok(client) => {
                    let user =
                        wasmer_api::query::current_user_with_namespaces(&client, None).await?;
                    crate::utils::prompts::prompt_for_namespace(
                        "Who should own this app?",
                        None,
                        Some(&user),
                    )
                }
                Err(e) => anyhow::bail!(
                "Can't determine user info: {e}. Please, user `wasmer login` before deploying an
                app or use the --owner <owner> flag to specify the owner of the app to deploy."
            ),
            }
        } else {
            anyhow::bail!(
                "Please, user `wasmer login` before deploying an app or use the --owner <owner>
                flag to specify the owner of the app to deploy."
            )
        }
    }

    async fn create_from_local_manifest(
        &self,
        owner: &str,
        app_name: &str,
    ) -> anyhow::Result<bool> {
        if !self.use_local_manifest && self.non_interactive {
            return Ok(false);
        }

        let app_dir = match &self.app_dir_path {
            Some(dir) => PathBuf::from(dir),
            None => std::env::current_dir()?,
        };

        let (manifest_path, _) = if let Some(res) = load_package_manifest(&app_dir)? {
            res
        } else if self.use_local_manifest {
            anyhow::bail!("The --use_local_manifest flag was passed, but path {} does not contain a valid package manifest.", app_dir.display())
        } else {
            return Ok(false);
        };

        let ask_confirmation = || {
            eprintln!(
                "A package manifest was found in path {}.",
                &manifest_path.display()
            );
            Confirm::new().with_prompt("Use it for the app?").interact()
        };

        if self.use_local_manifest || ask_confirmation()? {
            let app_config =
                self.get_app_config(owner, app_name, manifest_path.to_string_lossy().as_ref());
            write_app_config(&app_config, self.app_dir_path.clone()).await?;
            self.try_deploy(owner).await?;
            return Ok(true);
        }

        Ok(false)
    }

    async fn create_from_package(&self, owner: &str, app_name: &str) -> anyhow::Result<bool> {
        if self.template.is_some() {
            return Ok(false);
        }

        if let Some(pkg) = &self.package {
            let app_config = self.get_app_config(owner, app_name, pkg);
            write_app_config(&app_config, self.app_dir_path.clone()).await?;
            self.try_deploy(owner).await?;
            return Ok(true);
<<<<<<< HEAD
        } else if interactive {
            let theme = ColorfulTheme::default();
            let package_name: String = dialoguer::Input::with_theme(&theme)
=======
        } else if self.non_interactive {
            let package_name: String = dialoguer::Input::new()
>>>>>>> 3a83d9c7
                .with_prompt("What is the name of the package?")
                .interact()?;

            let app_config = self.get_app_config(owner, app_name, &package_name);
            write_app_config(&app_config, self.app_dir_path.clone()).await?;
            self.try_deploy(owner).await?;
            return Ok(true);
        } else {
            eprintln!(
                "{}: the app creation process did not produce any local change.",
                "Warning".bold().yellow()
            );
        }

        Ok(false)
    }

    async fn create_from_template(&self, owner: &str, app_name: &str) -> anyhow::Result<bool> {
        let template = match self.template {
            Some(t) => t,
            None => {
<<<<<<< HEAD
                if interactive {
                    let theme = ColorfulTheme::default();
                    let index = dialoguer::Select::with_theme(&theme)
=======
                if !self.non_interactive {
                    let index = dialoguer::Select::new()
>>>>>>> 3a83d9c7
                        .with_prompt("App type")
                        .default(0)
                        .items(&[
                            "Static website",
                            "HTTP server",
                            "Browser shell",
                            "JS Worker (WinterJS)",
                            "Python Application",
                        ])
                        .interact()?;
                    match index {
                        0 => AppType::StaticWebsite,
                        1 => AppType::HttpServer,
                        2 => AppType::BrowserShell,
                        3 => AppType::JsWorker,
                        4 => AppType::PyApplication,
                        x => panic!("unhandled app type index '{x}'"),
                    }
                } else {
                    return Ok(false);
                }
            }
        };

        let allow_local_package = match template {
            AppType::HttpServer => true,
            AppType::StaticWebsite => true,
            AppType::BrowserShell => false,
            AppType::JsWorker => true,
            AppType::PyApplication => true,
        };

        let app_dir_path = match &self.app_dir_path {
            Some(dir) => dir.clone(),
            None => std::env::current_dir()?,
        };

        let local_package = if allow_local_package {
            match crate::utils::load_package_manifest(&app_dir_path) {
                Ok(Some(p)) => Some(p),
                Ok(None) => None,
                Err(err) => {
                    eprintln!(
                        "{warning}: could not load package manifest: {err}",
                        warning = "Warning".yellow(),
                    );
                    None
                }
            }
        } else {
            None
        };

        let user = if self.offline {
            None
        } else if let Ok(client) = &self.api.client() {
            let u = wasmer_api::query::current_user_with_namespaces(
                client,
                Some(wasmer_api::types::GrapheneRole::Admin),
            )
            .await?;
            Some(u)
        } else {
            None
        };
        let creator = AppCreator {
            app_name: String::from(app_name),
            new_package_name: self.new_package_name.clone(),
            package: self.package.clone(),
            template,
            interactive: !self.non_interactive,
            app_dir_path,
            owner: String::from(owner),
            api: if self.offline {
                None
            } else {
                self.api.client().ok()
            },
            user,
            local_package,
        };

        match template {
            AppType::HttpServer
            | AppType::StaticWebsite
            | AppType::JsWorker
            | AppType::PyApplication => creator.build_app().await?,
            AppType::BrowserShell => creator.build_browser_shell_app().await?,
        };

        self.try_deploy(owner).await?;

        Ok(true)
    }

    async fn try_deploy(&self, owner: &str) -> anyhow::Result<()> {
        let interactive = std::io::stdin().is_terminal() && !self.non_interactive;

        if self.deploy_app
            || (interactive
                && Confirm::new()
                    .with_prompt("Do you want to deploy the app now?")
                    .interact()?)
        {
            let cmd_deploy = CmdAppDeploy {
                api: self.api.clone(),
                fmt: ItemFormatOpts {
                    format: self.fmt.format,
                },
                no_validate: false,
                non_interactive: self.non_interactive,
                publish_package: true,
                path: self.app_dir_path.clone(),
                no_wait: false,
                no_default: false,
                no_persist_id: false,
                owner: Some(String::from(owner)),
                app_name: None,
                autobump: false,
            };
            cmd_deploy.run_async().await?;
        }

        Ok(())
    }
}

#[async_trait::async_trait]
impl AsyncCliCommand for CmdAppCreate {
    type Output = ();

    async fn run_async(self) -> Result<Self::Output, anyhow::Error> {
        // Get the future owner of the app.
        let owner = self.get_owner().await?;

        // Get the name of the app.
        let app_name = self.get_app_name().await?;

        if !self.create_from_local_manifest(&owner, &app_name).await? {
            if self.template.is_some() {
                self.create_from_template(&owner, &app_name).await?;
            } else if self.package.is_some() {
                self.create_from_package(&owner, &app_name).await?;
<<<<<<< HEAD
            } else if interactive {
                let theme = ColorfulTheme::default();
                let choice = Select::with_theme(&theme)
=======
            } else if !self.non_interactive {
                let choice = Select::new()
>>>>>>> 3a83d9c7
                    .with_prompt("What would you like to deploy?")
                    .items(&["Start with a template", "Choose an existing package"])
                    .default(0)
                    .interact()?;
                match choice {
                    0 => self.create_from_template(&owner, &app_name).await?,
                    1 => self.create_from_package(&owner, &app_name).await?,
                    x => panic!("unhandled selection {x}"),
                };
            } else {
                eprintln!("Warning: the creation process did not produce any result.");
            }
        }

        Ok(())
    }
}

/// App type.
#[derive(clap::ValueEnum, Clone, Copy, Debug)]
pub enum AppType {
    /// A HTTP server.
    #[clap(name = "http")]
    HttpServer,
    /// A static website.
    #[clap(name = "static-website")]
    StaticWebsite,
    /// Wraps another package to run in the browser.
    #[clap(name = "browser-shell")]
    BrowserShell,
    /// Winter-js based JS-Worker
    #[clap(name = "js-worker")]
    JsWorker,
    /// Python worker
    #[clap(name = "py-application")]
    PyApplication,
}

struct AppCreator {
    package: Option<String>,
    new_package_name: Option<String>,
    app_name: String,
    template: AppType,
    interactive: bool,
    app_dir_path: PathBuf,
    owner: String,
    api: Option<WasmerClient>,
    user: Option<UserWithNamespaces>,
    local_package: Option<(PathBuf, wasmer_config::package::Manifest)>,
}

impl AppCreator {
    async fn build_browser_shell_app(self) -> Result<(), anyhow::Error> {
        const WASM_BROWSER_CONTAINER_PACKAGE: &str = "wasmer/wasmer-sh";
        const WASM_BROWSER_CONTAINER_VERSION: &str = "0.2";

        eprintln!("A browser web shell wraps another package and runs it in the browser");
        eprintln!("Select the package to wrap.");

        let (inner_pkg, _inner_pkg_api) = crate::utils::prompt_for_package(
            "Package",
            None,
            Some(crate::utils::PackageCheckMode::MustExist),
            self.api.as_ref(),
        )
        .await?;

        let app_name = self.app_name;
        eprintln!("What should be the name of the package?");

        let default_name = format!(
            "{}-{}-webshell",
            self.owner,
            inner_pkg.to_string().replace('/', "-")
        );

        let outer_pkg_name =
            crate::utils::prompts::prompt_for_ident("Package name", Some(&default_name))?;
        let outer_pkg_full_name = format!("{}/{}", self.owner, outer_pkg_name);

        // Build the package.

        let public_dir = self.app_dir_path.join("public");
        if !public_dir.exists() {
            std::fs::create_dir_all(&public_dir)?;
        }

        let init = serde_json::json!({
            "init": format!("{}/{}", inner_pkg.namespace.as_ref().unwrap(), inner_pkg.name),
            "prompt": inner_pkg.name,
            "no_welcome": true,
            "connect": format!("wss://{app_name}.wasmer.app/.well-known/edge-vpn"),
        });
        let init_path = public_dir.join("init.json");
        std::fs::write(&init_path, init.to_string())
            .with_context(|| format!("Failed to write to '{}'", init_path.display()))?;

        let package = wasmer_config::package::PackageBuilder::new(
            outer_pkg_full_name,
            "0.1.0".parse().unwrap(),
            format!("{} web shell", inner_pkg.name),
        )
        .rename_commands_to_raw_command_name(false)
        .build()?;

        let manifest = wasmer_config::package::ManifestBuilder::new(package)
            .with_dependency(
                WASM_BROWSER_CONTAINER_PACKAGE,
                WASM_BROWSER_CONTAINER_VERSION.to_string().parse().unwrap(),
            )
            .map_fs("public", PathBuf::from("public"))
            .build()?;

        let manifest_path = self.app_dir_path.join("wasmer.toml");

        let raw = manifest.to_string()?;
        eprintln!(
            "Writing wasmer.toml package to '{}'",
            manifest_path.display()
        );
        std::fs::write(&manifest_path, raw)?;

        let app_config = AppConfigV1 {
            name: app_name,
            app_id: None,
            owner: Some(self.owner.clone()),
            package: PackageSource::Path(".".into()),
            domains: None,
            env: Default::default(),
            cli_args: None,
            capabilities: None,
            scheduled_tasks: None,
            volumes: None,
            health_checks: None,
            debug: Some(false),
            scaling: None,
            extra: Default::default(),
        };

        write_app_config(&app_config, Some(self.app_dir_path.clone())).await?;

        Ok(())
    }

    async fn build_app(self) -> Result<(), anyhow::Error> {
        let package_opt: Option<NamedPackageIdent> = if let Some(package) = self.package {
            Some(NamedPackageIdent::from_str(&package)?)
        } else if let Some((_, local)) = self.local_package.as_ref() {
            let pkg = match &local.package {
                Some(pkg) => pkg.clone(),
                None => anyhow::bail!(
                    "Error while building app: template manifest has no package field!"
                ),
            };

            let full = format!("{}@{}", pkg.name, pkg.version);
            let mut pkg_ident = NamedPackageIdent::from_str(&pkg.name)
                .with_context(|| format!("local package manifest has invalid name: '{full}'"))?;

            // Pin the version.
            pkg_ident.tag = Some(Tag::from_str(&pkg.version.to_string()).unwrap());

            if self.interactive {
                eprintln!("Found local package: '{}'", full.green());

                let msg = format!("Use package '{pkg_ident}'");

                let should_use = Confirm::new()
                    .with_prompt(&msg)
                    .interact_opt()?
                    .unwrap_or_default();

                if should_use {
                    Some(pkg_ident)
                } else {
                    None
                }
            } else {
                Some(pkg_ident)
            }
        } else {
            None
        };

        let (package, _api_pkg, _local_package) = if let Some(pkg) = package_opt {
            if let Some(api) = &self.api {
                let p2 = wasmer_api::query::get_package(
                    api,
                    format!("{}/{}", pkg.namespace.as_ref().unwrap(), pkg.name),
                )
                .await?;

                (
                    PackageSource::Ident(wasmer_config::package::PackageIdent::Named(pkg)),
                    p2,
                    self.local_package,
                )
            } else {
                (
                    PackageSource::Ident(wasmer_config::package::PackageIdent::Named(pkg)),
                    None,
                    self.local_package,
                )
            }
        } else {
            let ty = match self.template {
                AppType::HttpServer => None,
                AppType::StaticWebsite => Some(PackageType::StaticWebsite),
                AppType::BrowserShell => None,
                AppType::JsWorker => Some(PackageType::JsWorker),
                AppType::PyApplication => Some(PackageType::PyApplication),
            };

            let create_mode = match ty {
                Some(PackageType::StaticWebsite)
                | Some(PackageType::JsWorker)
                | Some(PackageType::PyApplication) => CreateMode::Create,
                // Only static website creation is currently supported.
                _ => CreateMode::SelectExisting,
            };

            let w = PackageWizard {
                path: self.app_dir_path.clone(),
                name: self.new_package_name.clone(),
                type_: ty,
                create_mode,
                namespace: Some(self.owner.clone()),
                namespace_default: self.user.as_ref().map(|u| u.username.clone()),
                user: self.user.clone(),
            };

            let output = w.run(self.api.as_ref()).await?;
            (
                PackageSource::Path(".".into()),
                output.api,
                output
                    .local_path
                    .and_then(move |x| Some((x, output.local_manifest?))),
            )
        };

        let name = self.app_name;

        let cli_args = match self.template {
            AppType::PyApplication => Some(vec!["/src/main.py".to_string()]),
            AppType::JsWorker => Some(vec!["/src/index.js".to_string()]),
            _ => None,
        };

        // TODO: check if name already exists.
        let app_config = AppConfigV1 {
            name,
            app_id: None,
            owner: Some(self.owner.clone()),
            package,
            domains: None,
            env: Default::default(),
            // CLI args are only set for JS and Py workers for now.
            cli_args,
            // TODO: allow setting the description.
            // description: Some("".to_string()),
            capabilities: None,
            scheduled_tasks: None,
            volumes: None,
            health_checks: None,
            debug: Some(false),
            scaling: None,
            extra: Default::default(),
        };

        write_app_config(&app_config, Some(self.app_dir_path.clone())).await?;

        Ok(())
    }
}

#[cfg(test)]
mod tests {
    use super::*;

    #[tokio::test]
    async fn test_app_create_static_site_offline() {
        let dir = tempfile::tempdir().unwrap();

        let cmd = CmdAppCreate {
            template: Some(AppType::StaticWebsite),
            deploy_app: false,
            no_validate: false,
            non_interactive: true,
            offline: true,
            owner: Some("testuser".to_string()),
            app_name: Some("static-site-1".to_string()),
            app_dir_path: Some(dir.path().to_owned()),
            no_wait: true,
            api: ApiOpts::default(),
            fmt: ItemFormatOpts::default(),
            package: Some("testuser/static-site-1@0.1.0".to_string()),
            use_local_manifest: false,
            new_package_name: None,
        };
        cmd.run_async().await.unwrap();

        let app = std::fs::read_to_string(dir.path().join("app.yaml")).unwrap();
        assert_eq!(
            app,
            r#"kind: wasmer.io/App.v0
name: static-site-1
owner: testuser
package: testuser/static-site-1@^0.1.0
debug: false
"#,
        );
    }

    #[tokio::test]
    async fn test_app_create_offline_with_package() {
        let dir = tempfile::tempdir().unwrap();

        let cmd = CmdAppCreate {
            template: Some(AppType::HttpServer),
            deploy_app: false,
            no_validate: false,
            non_interactive: true,
            offline: true,
            owner: Some("wasmer".to_string()),
            app_name: Some("testapp".to_string()),
            app_dir_path: Some(dir.path().to_owned()),
            no_wait: true,
            api: ApiOpts::default(),
            fmt: ItemFormatOpts::default(),
            package: Some("wasmer/testpkg".to_string()),
            use_local_manifest: false,
            new_package_name: None,
        };
        cmd.run_async().await.unwrap();

        let app = std::fs::read_to_string(dir.path().join("app.yaml")).unwrap();
        assert_eq!(
            app,
            r#"kind: wasmer.io/App.v0
name: testapp
owner: wasmer
package: wasmer/testpkg
debug: false
"#,
        );
    }
    #[tokio::test]
    async fn test_app_create_js_worker() {
        let dir = tempfile::tempdir().unwrap();

        let cmd = CmdAppCreate {
            template: Some(AppType::JsWorker),
            deploy_app: false,
            no_validate: false,
            non_interactive: true,
            offline: true,
            owner: Some("wasmer".to_string()),
            app_name: Some("test-js-worker".to_string()),
            app_dir_path: Some(dir.path().to_owned()),
            no_wait: true,
            api: ApiOpts::default(),
            fmt: ItemFormatOpts::default(),
            package: Some("wasmer/test-js-worker".to_string()),
            use_local_manifest: false,
            new_package_name: None,
        };
        cmd.run_async().await.unwrap();

        let app = std::fs::read_to_string(dir.path().join("app.yaml")).unwrap();
        assert_eq!(
            app,
            r#"kind: wasmer.io/App.v0
name: test-js-worker
owner: wasmer
package: wasmer/test-js-worker
cli_args:
- /src/index.js
debug: false
"#,
        );
    }

    #[tokio::test]
    async fn test_app_create_py_worker() {
        let dir = tempfile::tempdir().unwrap();

        let cmd = CmdAppCreate {
            template: Some(AppType::PyApplication),
            deploy_app: false,
            no_validate: false,
            non_interactive: true,
            offline: true,
            owner: Some("wasmer".to_string()),
            app_name: Some("test-py-worker".to_string()),
            app_dir_path: Some(dir.path().to_owned()),
            no_wait: true,
            api: ApiOpts::default(),
            fmt: ItemFormatOpts::default(),
            package: Some("wasmer/test-py-worker".to_string()),
            use_local_manifest: false,
            new_package_name: None,
        };
        cmd.run_async().await.unwrap();

        let app = std::fs::read_to_string(dir.path().join("app.yaml")).unwrap();
        assert_eq!(
            app,
            r#"kind: wasmer.io/App.v0
name: test-py-worker
owner: wasmer
package: wasmer/test-py-worker
cli_args:
- /src/main.py
debug: false
"#,
        );
    }
}<|MERGE_RESOLUTION|>--- conflicted
+++ resolved
@@ -219,14 +219,9 @@
             write_app_config(&app_config, self.app_dir_path.clone()).await?;
             self.try_deploy(owner).await?;
             return Ok(true);
-<<<<<<< HEAD
-        } else if interactive {
+        } else if self.non_interactive {
             let theme = ColorfulTheme::default();
             let package_name: String = dialoguer::Input::with_theme(&theme)
-=======
-        } else if self.non_interactive {
-            let package_name: String = dialoguer::Input::new()
->>>>>>> 3a83d9c7
                 .with_prompt("What is the name of the package?")
                 .interact()?;
 
@@ -248,14 +243,9 @@
         let template = match self.template {
             Some(t) => t,
             None => {
-<<<<<<< HEAD
-                if interactive {
+                if !self.non_interactive {
                     let theme = ColorfulTheme::default();
                     let index = dialoguer::Select::with_theme(&theme)
-=======
-                if !self.non_interactive {
-                    let index = dialoguer::Select::new()
->>>>>>> 3a83d9c7
                         .with_prompt("App type")
                         .default(0)
                         .items(&[
@@ -399,14 +389,9 @@
                 self.create_from_template(&owner, &app_name).await?;
             } else if self.package.is_some() {
                 self.create_from_package(&owner, &app_name).await?;
-<<<<<<< HEAD
-            } else if interactive {
+            } else if !self.non_interactive {
                 let theme = ColorfulTheme::default();
                 let choice = Select::with_theme(&theme)
-=======
-            } else if !self.non_interactive {
-                let choice = Select::new()
->>>>>>> 3a83d9c7
                     .with_prompt("What would you like to deploy?")
                     .items(&["Start with a template", "Choose an existing package"])
                     .default(0)
